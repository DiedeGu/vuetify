--- conflicted
+++ resolved
@@ -1576,7 +1576,7 @@
     var this$1 = this;
 
     this.$vuetify.load(function () {
-      this$1.calculateInputHeight()
+      this$1.multiLine && this$1.calculateInputHeight()
       this$1.autofocus && this$1.$refs.input.focus()
     })
   },
@@ -2042,14 +2042,6 @@
 /* harmony import */ var __WEBPACK_IMPORTED_MODULE_3__ListTile__ = __webpack_require__(34);
 /* harmony import */ var __WEBPACK_IMPORTED_MODULE_4__ListTileAction__ = __webpack_require__(35);
 
-<<<<<<< HEAD
-=======
-    this.$vuetify.load(function () {
-      this$1.multiLine && this$1.calculateInputHeight()
-      this$1.autofocus && this$1.$refs.input.focus()
-    })
-  },
->>>>>>> 27b34947
 
 
 
@@ -6288,401 +6280,8 @@
 },staticRenderFns: []}
 
 /***/ },
-<<<<<<< HEAD
 /* 123 */
 /***/ function(module, exports) {
-=======
-/* 86 */
-/***/ function(module, exports, __webpack_require__) {
-
-"use strict";
-Object.defineProperty(exports, "__esModule", { value: true });
-//
-//
-//
-//
-//
-//
-//
-//
-//
-//
-//
-//
-//
-//
-//
-//
-//
-
-/* harmony default export */ exports["default"] = {
-  name: 'progress',
-
-  props: {
-    active: {
-      type: Boolean,
-      default: true
-    },
-
-    buffer: Boolean,
-
-    bufferValue: Number,
-
-    error: Boolean,
-
-    height: {
-      type: [Number, String],
-      default: 7
-    },
-
-    indeterminate: Boolean,
-
-    info: Boolean,
-
-    secondary: Boolean,
-
-    success: Boolean,
-
-    query: Boolean,
-
-    warning: Boolean,
-
-    value: {
-      type: [Number, String],
-      default: 0
-    }
-  },
-
-  computed: {
-    classes: function classes () {
-      return {
-        'progress-linear--query': this.query,
-        'progress-linear--secondary': this.secondary,
-        'progress-linear--success': this.success,
-        'progress-linear--info': this.info,
-        'progress-linear--warning': this.warning,
-        'progress-linear--error': this.error
-      }
-    },
-
-    styles: function styles () {
-      var styles = {}
-
-      if (!this.active) {
-        styles.height = 0
-      }
-
-      if (this.buffer) {
-        styles.width = (this.bufferValue) + "%"
-      }
-
-      return styles
-    },
-
-    bufferStyles: function bufferStyles () {
-      var styles = {}
-
-      if (!this.active) {
-        styles.height = 0
-      }
-
-      return styles
-    }
-  }
-};
-
-
-/***/ },
-/* 87 */
-/***/ function(module, exports, __webpack_require__) {
-
-"use strict";
-Object.defineProperty(exports, "__esModule", { value: true });
-//
-//
-//
-//
-//
-//
-//
-//
-
-/* harmony default export */ exports["default"] = {
-  name: 'toolbar',
-
-  props: {
-    fixed: Boolean
-  },
-
-  computed: {
-    classes: function classes () {
-      return {
-        'toolbar--fixed': this.fixed
-      }
-    }
-  }
-};
-
-
-/***/ },
-/* 88 */
-/***/ function(module, exports, __webpack_require__) {
-
-var Component = __webpack_require__(1)(
-  /* name */
-  "Alert",
-  /* script */
-  __webpack_require__(69),
-  /* template */
-  __webpack_require__(114),
-  /* scopeId */
-  null,
-  /* cssModules */
-  null
-)
-
-module.exports = Component.exports
-
-
-/***/ },
-/* 89 */
-/***/ function(module, exports, __webpack_require__) {
-
-var Component = __webpack_require__(1)(
-  /* name */
-  "App",
-  /* script */
-  __webpack_require__(70),
-  /* template */
-  __webpack_require__(122),
-  /* scopeId */
-  null,
-  /* cssModules */
-  null
-)
-
-module.exports = Component.exports
-
-
-/***/ },
-/* 90 */
-/***/ function(module, exports, __webpack_require__) {
-
-var Component = __webpack_require__(1)(
-  /* name */
-  "Breadcrumbs",
-  /* script */
-  __webpack_require__(71),
-  /* template */
-  __webpack_require__(113),
-  /* scopeId */
-  null,
-  /* cssModules */
-  null
-)
-
-module.exports = Component.exports
-
-
-/***/ },
-/* 91 */
-/***/ function(module, exports, __webpack_require__) {
-
-var Component = __webpack_require__(1)(
-  /* name */
-  "BreadcrumbsItem",
-  /* script */
-  __webpack_require__(72),
-  /* template */
-  __webpack_require__(121),
-  /* scopeId */
-  null,
-  /* cssModules */
-  null
-)
-
-module.exports = Component.exports
-
-
-/***/ },
-/* 92 */
-/***/ function(module, exports, __webpack_require__) {
-
-var Component = __webpack_require__(1)(
-  /* name */
-  "ButtonDropdown",
-  /* script */
-  __webpack_require__(73),
-  /* template */
-  __webpack_require__(111),
-  /* scopeId */
-  null,
-  /* cssModules */
-  null
-)
-
-module.exports = Component.exports
-
-
-/***/ },
-/* 93 */
-/***/ function(module, exports, __webpack_require__) {
-
-var Component = __webpack_require__(1)(
-  /* name */
-  "ButtonToggle",
-  /* script */
-  __webpack_require__(74),
-  /* template */
-  __webpack_require__(119),
-  /* scopeId */
-  null,
-  /* cssModules */
-  null
-)
-
-module.exports = Component.exports
-
-
-/***/ },
-/* 94 */
-/***/ function(module, exports, __webpack_require__) {
-
-var Component = __webpack_require__(1)(
-  /* name */
-  "Card",
-  /* script */
-  __webpack_require__(75),
-  /* template */
-  __webpack_require__(112),
-  /* scopeId */
-  null,
-  /* cssModules */
-  null
-)
-
-module.exports = Component.exports
-
-
-/***/ },
-/* 95 */
-/***/ function(module, exports, __webpack_require__) {
-
-var Component = __webpack_require__(1)(
-  /* name */
-  "CardRow",
-  /* script */
-  __webpack_require__(76),
-  /* template */
-  __webpack_require__(125),
-  /* scopeId */
-  null,
-  /* cssModules */
-  null
-)
-
-module.exports = Component.exports
-
-
-/***/ },
-/* 96 */
-/***/ function(module, exports, __webpack_require__) {
-
-var Component = __webpack_require__(1)(
-  /* name */
-  "Carousel",
-  /* script */
-  __webpack_require__(77),
-  /* template */
-  __webpack_require__(117),
-  /* scopeId */
-  null,
-  /* cssModules */
-  null
-)
-
-module.exports = Component.exports
-
-
-/***/ },
-/* 97 */
-/***/ function(module, exports, __webpack_require__) {
-
-var Component = __webpack_require__(1)(
-  /* name */
-  "CarouselItem",
-  /* script */
-  __webpack_require__(78),
-  /* template */
-  __webpack_require__(124),
-  /* scopeId */
-  null,
-  /* cssModules */
-  null
-)
-
-module.exports = Component.exports
-
-
-/***/ },
-/* 98 */
-/***/ function(module, exports, __webpack_require__) {
-
-var Component = __webpack_require__(1)(
-  /* name */
-  "ExpansionPanel",
-  /* script */
-  __webpack_require__(79),
-  /* template */
-  __webpack_require__(116),
-  /* scopeId */
-  null,
-  /* cssModules */
-  null
-)
-
-module.exports = Component.exports
-
-
-/***/ },
-/* 99 */
-/***/ function(module, exports, __webpack_require__) {
-
-var Component = __webpack_require__(1)(
-  /* name */
-  "ExpansionPanelContent",
-  /* script */
-  __webpack_require__(80),
-  /* template */
-  __webpack_require__(120),
-  /* scopeId */
-  null,
-  /* cssModules */
-  null
-)
-
-module.exports = Component.exports
-
-
-/***/ },
-/* 100 */
-/***/ function(module, exports, __webpack_require__) {
-
-var Component = __webpack_require__(1)(
-  /* name */
-  "Icon",
-  /* script */
-  __webpack_require__(81),
-  /* template */
-  __webpack_require__(110),
-  /* scopeId */
-  null,
-  /* cssModules */
-  null
-)
-
-module.exports = Component.exports
->>>>>>> 27b34947
 
 module.exports={render:function (){var _vm=this;var _h=_vm.$createElement;var _c=_vm._self._c||_h;
   return _c(_vm.computedTransition, {
@@ -6706,7 +6305,6 @@
 /* 124 */
 /***/ function(module, exports) {
 
-<<<<<<< HEAD
 module.exports={render:function (){var _vm=this;var _h=_vm.$createElement;var _c=_vm._self._c||_h;
   return _c('div', {
     staticClass: "card__row",
@@ -6714,20 +6312,6 @@
     style: (_vm.styles)
   }, [_vm._t("default")], 2)
 },staticRenderFns: []}
-=======
-var Component = __webpack_require__(1)(
-  /* name */
-  "Modal",
-  /* script */
-  __webpack_require__(82),
-  /* template */
-  __webpack_require__(107),
-  /* scopeId */
-  null,
-  /* cssModules */
-  null
-)
->>>>>>> 27b34947
 
 /***/ },
 /* 125 */
@@ -6809,21 +6393,6 @@
 __webpack_require__(10)
 
 
-<<<<<<< HEAD
-=======
-var Component = __webpack_require__(1)(
-  /* name */
-  "Parallax",
-  /* script */
-  __webpack_require__(84),
-  /* template */
-  __webpack_require__(108),
-  /* scopeId */
-  null,
-  /* cssModules */
-  null
-)
->>>>>>> 27b34947
 
 
 
@@ -6832,23 +6401,8 @@
   directivePrefix: ''
 }
 
-<<<<<<< HEAD
 function plugin (Vue, options) {
   options = Object.assign(defaults, (options || {}))
-=======
-var Component = __webpack_require__(1)(
-  /* name */
-  "ProgressCircular",
-  /* script */
-  __webpack_require__(85),
-  /* template */
-  __webpack_require__(109),
-  /* scopeId */
-  null,
-  /* cssModules */
-  null
-)
->>>>>>> 27b34947
 
   Object.keys(__WEBPACK_IMPORTED_MODULE_1__directives_index__["a" /* default */]).forEach(function (key) {
     Vue.directive(("" + (options.directivePrefix) + key), __WEBPACK_IMPORTED_MODULE_1__directives_index__["a" /* default */][key])
@@ -6863,24 +6417,9 @@
   }
 }
 
-<<<<<<< HEAD
 if (typeof window !== 'undefined' && window.Vue) {
   window.Vue.use(plugin)
 }
-=======
-var Component = __webpack_require__(1)(
-  /* name */
-  "ProgressLinear",
-  /* script */
-  __webpack_require__(86),
-  /* template */
-  __webpack_require__(115),
-  /* scopeId */
-  null,
-  /* cssModules */
-  null
-)
->>>>>>> 27b34947
 
 /* harmony default export */ exports["default"] = plugin;
 
@@ -6890,23 +6429,8 @@
 /* 128 */
 /***/ function(module, exports, __webpack_require__) {
 
-<<<<<<< HEAD
 "use strict";
 /* harmony import */ var __WEBPACK_IMPORTED_MODULE_0__mixins_toggleable__ = __webpack_require__(2);
-=======
-var Component = __webpack_require__(1)(
-  /* name */
-  "Toolbar",
-  /* script */
-  __webpack_require__(87),
-  /* template */
-  __webpack_require__(123),
-  /* scopeId */
-  null,
-  /* cssModules */
-  null
-)
->>>>>>> 27b34947
 
 
 /* harmony default export */ exports["a"] = {
@@ -6914,7 +6438,6 @@
 
   mixins: [__WEBPACK_IMPORTED_MODULE_0__mixins_toggleable__["a" /* default */]],
 
-<<<<<<< HEAD
   props: {
     dismissible: Boolean,
     error: Boolean,
@@ -7064,53 +6587,8 @@
 
     if (context.props.img) {
       context.data.style.background = "url(" + (context.props.img) + ") center center / cover no-repeat"
-=======
-module.exports={render:function (){var _vm=this;var _h=_vm.$createElement;var _c=_vm._self._c||_h;
-  return _c('div', {
-    staticClass: "modal__container"
-  }, [(_vm.$slots.activator) ? _c('div', {
-    ref: "activator",
-    staticClass: "modal__activator",
-    on: {
-      "click": function($event) {
-        _vm.isActive = !_vm.isActive
-      }
-    }
-  }, [_vm._t("activator")], 2) : _vm._e(), _c('v-overlay', {
-    class: _vm.overlayClasses,
-    model: {
-      value: (_vm.isActive),
-      callback: function($$v) {
-        _vm.isActive = $$v
-      },
-      expression: "isActive"
-    }
-  }, [_c(_vm.computedTransition, {
-    tag: "component",
-    attrs: {
-      "origin": _vm.computedOrigin
-    }
-  }, [_c('div', {
-    directives: [{
-      name: "show",
-      rawName: "v-show",
-      value: (_vm.isActive),
-      expression: "isActive"
-    }, {
-      name: "click-outside",
-      rawName: "v-click-outside",
-      value: (_vm.closeConditional),
-      expression: "closeConditional"
-    }],
-    ref: "modal",
-    staticClass: "modal",
-    class: _vm.classes,
-    attrs: {
-      "id": _vm.id
->>>>>>> 27b34947
-    }
-
-<<<<<<< HEAD
+    }
+
     return h('div', context.data, context.children)
   }
 };
@@ -7119,39 +6597,11 @@
 /***/ },
 /* 131 */
 /***/ function(module, exports, __webpack_require__) {
-=======
-/***/ },
-/* 108 */
-/***/ function(module, exports) {
-
-module.exports={render:function (){var _vm=this;var _h=_vm.$createElement;var _c=_vm._self._c||_h;
-  return _c('div', {
-    staticClass: "parallax",
-    style: ({
-      minHeight: this.normalizedHeight + 'px'
-    })
-  }, [_c('div', {
-    staticClass: "parallax__image-container"
-  }, [_c('img', {
-    ref: "img",
-    staticClass: "parallax__image",
-    style: (_vm.styles),
-    attrs: {
-      "src": _vm.src
-    }
-  }), _vm._t("default")], 2)])
-},staticRenderFns: []}
-
-/***/ },
-/* 109 */
-/***/ function(module, exports) {
->>>>>>> 27b34947
 
 "use strict";
 /* harmony default export */ exports["a"] = {
   name: 'icon',
 
-<<<<<<< HEAD
   props: {
     large: Boolean,
     left: Boolean,
@@ -7251,138 +6701,6 @@
         'input-group--multi-line': this.multiLine,
         'input-group--chips': this.chips,
         'input-group--multiple': this.multiple
-=======
-/***/ },
-/* 110 */
-/***/ function(module, exports) {
-
-module.exports={render:function (){var _vm=this;var _h=_vm.$createElement;var _c=_vm._self._c||_h;
-  return _c('i', {
-    staticClass: "material-icons icon",
-    class: _vm.classes
-  }, [_vm._t("default")], 2)
-},staticRenderFns: []}
-
-/***/ },
-/* 111 */
-/***/ function(module, exports) {
-
-module.exports={render:function (){var _vm=this;var _h=_vm.$createElement;var _c=_vm._self._c||_h;
-  return _c('div', {
-    staticClass: "btn-dropdown",
-    class: _vm.classes
-  }, [_c('v-menu', {
-    attrs: {
-      "auto": !_vm.overflow && !_vm.segmented && !_vm.editable,
-      "right": !_vm.overflow && !_vm.segmented && !_vm.editable,
-      "max-height": _vm.maxHeight,
-      "offset-y": _vm.overflow || _vm.segmented || _vm.editable,
-      "close-on-click": !_vm.isActive,
-      "open-on-click": !_vm.isActive,
-      "bottom": "bottom"
-    },
-    model: {
-      value: (_vm.isActive),
-      callback: function($$v) {
-        _vm.isActive = $$v
-      },
-      expression: "isActive"
-    }
-  }, [_c('v-text-field', {
-    ref: "input",
-    attrs: {
-      "type": _vm.editable ? 'text' : 'button',
-      "label": _vm.label,
-      "light": _vm.light && !_vm.dark,
-      "dark": _vm.dark,
-      "single-line": "single-line",
-      "append-icon": "arrow_drop_down"
-    },
-    on: {
-      "focused": function($event) {
-        _vm.isActive = arguments[0]
-      }
-    },
-    nativeOn: {
-      "keyup": function($event) {
-        if (!('button' in $event) && _vm._k($event.keyCode, "enter", 13)) { return null; }
-        _vm.updateValue(_vm.editableValue)
-      }
-    },
-    slot: "activator",
-    model: {
-      value: (_vm.editableValue),
-      callback: function($$v) {
-        _vm.editableValue = $$v
-      },
-      expression: "editableValue"
-    }
-  }), _c('v-list', _vm._l((_vm.options), function(option, index) {
-    return _c('v-list-item', [_c('v-list-tile', {
-      class: {
-        'list__tile--active': _vm.inputValue === option
-      },
-      nativeOn: {
-        "click": function($event) {
-          _vm.updateValue(option)
-        }
-      }
-    }, [(option.action) ? _c('v-list-tile-action', [_c('v-icon', [_vm._v(_vm._s(option.action))])], 1) : _vm._e(), (option.text) ? _c('v-list-tile-content', [_c('v-list-tile-title', [_vm._v(_vm._s(option.text))])], 1) : _vm._e()], 1)], 1)
-  }))], 1)], 1)
-},staticRenderFns: []}
-
-/***/ },
-/* 112 */
-/***/ function(module, exports) {
-
-module.exports={render:function (){var _vm=this;var _h=_vm.$createElement;var _c=_vm._self._c||_h;
-  return _c('div', {
-    staticClass: "card",
-    class: _vm.classes,
-    style: (_vm.styles)
-  }, [_vm._t("default")], 2)
-},staticRenderFns: []}
-
-/***/ },
-/* 113 */
-/***/ function(module, exports) {
-
-module.exports={render:function (){var _vm=this;var _h=_vm.$createElement;var _c=_vm._self._c||_h;
-  return _c('ul', {
-    staticClass: "breadcrumbs",
-    class: _vm.classes,
-    attrs: {
-      "items": _vm.items
-    }
-  }, [_vm._t("default")], 2)
-},staticRenderFns: []}
-
-/***/ },
-/* 114 */
-/***/ function(module, exports) {
-
-module.exports={render:function (){var _vm=this;var _h=_vm.$createElement;var _c=_vm._self._c||_h;
-  return _c('div', {
-    directives: [{
-      name: "show",
-      rawName: "v-show",
-      value: (_vm.isActive),
-      expression: "isActive"
-    }],
-    staticClass: "alert",
-    class: _vm.classes
-  }, [(!_vm.hideIcon) ? _c('v-icon', {
-    staticClass: "alert__icon"
-  }, [_vm._v(_vm._s(_vm.mdIcon))]) : _vm._e(), _c('div', [_vm._t("default")], 2), (_vm.dismissible) ? _c('a', {
-    staticClass: "alert__dismissible",
-    attrs: {
-      "href": "#!"
-    },
-    on: {
-      "click": function($event) {
-        $event.preventDefault();
-        _vm.$emit('input', false)
->>>>>>> 27b34947
       }
     },
     filteredItems: function filteredItems () {
@@ -7408,7 +6726,6 @@
         }
       })
     }
-<<<<<<< HEAD
   },
 
   watch: {
@@ -7423,52 +6740,6 @@
     menuActive: function menuActive (val) {
       this.isBooted = true
       this.lastItem += !val ? 20 : 0
-=======
-  }, [_c('v-icon', {
-    attrs: {
-      "right": "right"
-    }
-  }, [_vm._v("cancel")])], 1) : _vm._e()], 1)
-},staticRenderFns: []}
-
-/***/ },
-/* 115 */
-/***/ function(module, exports) {
-
-module.exports={render:function (){var _vm=this;var _h=_vm.$createElement;var _c=_vm._self._c||_h;
-  return _c('div', {
-    staticClass: "progress-linear",
-    class: _vm.classes,
-    style: ({
-      height: _vm.height + 'px'
-    })
-  }, [_c('div', {
-    staticClass: "progress-linear__bar",
-    style: (_vm.styles)
-  }, [_c('v-fade-transition', [(_vm.indeterminate) ? _c('div', {
-    staticClass: "progress-linear__bar__indeterminate"
-  }) : _vm._e()]), _c('v-slide-x-transition', [(!_vm.indeterminate) ? _c('div', {
-    staticClass: "progress-linear__bar__determinate",
-    style: ({
-      width: _vm.value + '%'
-    })
-  }) : _vm._e()])], 1)])
-},staticRenderFns: []}
-
-/***/ },
-/* 116 */
-/***/ function(module, exports) {
-
-module.exports={render:function (){var _vm=this;var _h=_vm.$createElement;var _c=_vm._self._c||_h;
-  return _c('ul', {
-    staticClass: "expansion-panel"
-  }, [_vm._t("default")], 2)
-},staticRenderFns: []}
-
-/***/ },
-/* 117 */
-/***/ function(module, exports) {
->>>>>>> 27b34947
 
       if (!val) { this.blur() }
       else { this.focus() }
@@ -7490,7 +6761,6 @@
     }
   },
 
-<<<<<<< HEAD
   methods: {
     blur: function blur () {
       var this$1 = this;
@@ -7526,104 +6796,6 @@
     },
     selectItem: function selectItem (item) {
       var this$1 = this;
-=======
-/***/ },
-/* 118 */
-/***/ function(module, exports) {
-
-module.exports={render:function (){var _vm=this;var _h=_vm.$createElement;var _c=_vm._self._c||_h;
-  return _c('ul', {
-    staticClass: "pagination",
-    class: _vm.classes
-  }, [_c('li', [_c('a', {
-    staticClass: "pagination__navigation",
-    class: {
-      'pagination__navigation--disabled': _vm.value === 1
-    },
-    attrs: {
-      "href": "#!"
-    },
-    on: {
-      "click": function($event) {
-        $event.preventDefault();
-        _vm.$emit('input', _vm.value - 1)
-      }
-    }
-  }, [_c('v-icon', [_vm._v("chevron_left")])], 1)]), _vm._l((_vm.items), function(n) {
-    return _c('li', [(!isNaN(n)) ? _c('a', {
-      staticClass: "pagination__item",
-      class: {
-        'pagination__item--active': n === _vm.isActive
-      },
-      attrs: {
-        "href": "#!"
-      },
-      domProps: {
-        "textContent": _vm._s(n)
-      },
-      on: {
-        "click": function($event) {
-          $event.preventDefault();
-          _vm.$emit('input', n)
-        }
-      }
-    }) : _c('span', {
-      staticClass: "pagination__more",
-      domProps: {
-        "textContent": _vm._s(n)
-      }
-    })])
-  }), _c('li', [_c('a', {
-    staticClass: "pagination__navigation",
-    class: {
-      'pagination__navigation--disabled': _vm.value === _vm.length
-    },
-    attrs: {
-      "href": "#!"
-    },
-    on: {
-      "click": function($event) {
-        $event.preventDefault();
-        _vm.$emit('input', _vm.value + 1)
-      }
-    }
-  }, [_c('v-icon', [_vm._v("chevron_right")])], 1)])], 2)
-},staticRenderFns: []}
-
-/***/ },
-/* 119 */
-/***/ function(module, exports) {
-
-module.exports={render:function (){var _vm=this;var _h=_vm.$createElement;var _c=_vm._self._c||_h;
-  return _c('div', {
-    staticClass: "btn-toggle",
-    class: _vm.classes
-  }, _vm._l((_vm.options), function(option, index) {
-    return _c('v-btn', {
-      attrs: {
-        "data-selected": _vm.isSelected(option),
-        "data-index": index,
-        "data-only-child": _vm.isSelected(option) && (!_vm.multiple || _vm.inputValue.length === 1),
-        "flat": "flat"
-      },
-      nativeOn: {
-        "click": function($event) {
-          $event.stopPropagation();
-          _vm.updateValue(option)
-        }
-      }
-    }, [(option.text) ? _c('span', {
-      domProps: {
-        "textContent": _vm._s(option.text)
-      }
-    }) : _vm._e(), (option.icon) ? _c('v-icon', [_vm._v(_vm._s(option.icon))]) : _vm._e()], 1)
-  }))
-},staticRenderFns: []}
-
-/***/ },
-/* 120 */
-/***/ function(module, exports) {
->>>>>>> 27b34947
 
       if (!this.multiple) {
         this.inputValue = item
@@ -7633,7 +6805,6 @@
         this.inputValue = [item]
       }
 
-<<<<<<< HEAD
       if (this.multiple) {
         var i = this.inputValue.findIndex(function (i) { return this$1.getValue(i) === this$1.getValue(item); })
 
@@ -7652,44 +6823,12 @@
       }
     }
   },
-=======
-/***/ },
-/* 121 */
-/***/ function(module, exports) {
-
-module.exports={render:function (){var _vm=this;var _h=_vm.$createElement;var _c=_vm._self._c||_h;
-  return _c('li', [_c('a', {
-    staticClass: "breadcrumbs__item",
-    class: _vm.classes,
-    attrs: {
-      "href": _vm.href,
-      "target": _vm.target
-    }
-  }, [_vm._t("default")], 2)])
-},staticRenderFns: []}
-
-/***/ },
-/* 122 */
-/***/ function(module, exports) {
-
-module.exports={render:function (){var _vm=this;var _h=_vm.$createElement;var _c=_vm._self._c||_h;
-  return _c('div', {
-    staticClass: "with",
-    class: _vm.classes,
-    attrs: {
-      "id": _vm.id,
-      "data-app": "data-app"
-    }
-  }, [_vm._t("default")], 2)
-},staticRenderFns: []}
->>>>>>> 27b34947
 
   render: function render (h) {
     return this.genInputGroup([this.genSelectionsAndSearch(), this.genMenu()])
   }
 };
 
-<<<<<<< HEAD
 
 /***/ },
 /* 133 */
@@ -7702,44 +6841,9 @@
 /* harmony default export */ exports["a"] = {
   Select: __WEBPACK_IMPORTED_MODULE_0__Select__["a" /* default */]
 };
-=======
-module.exports={render:function (){var _vm=this;var _h=_vm.$createElement;var _c=_vm._self._c||_h;
-  return _c('nav', {
-    staticClass: "toolbar",
-    class: _vm.classes
-  }, [_vm._t("default")], 2)
-},staticRenderFns: []}
-
-/***/ },
-/* 124 */
-/***/ function(module, exports) {
-
-module.exports={render:function (){var _vm=this;var _h=_vm.$createElement;var _c=_vm._self._c||_h;
-  return _c(_vm.computedTransition, {
-    tag: "component"
-  }, [_c('div', {
-    directives: [{
-      name: "show",
-      rawName: "v-show",
-      value: (_vm.active),
-      expression: "active"
-    }],
-    staticClass: "carousel__item",
-    class: {
-      'reverse': _vm.reverse
-    },
-    style: (_vm.styles)
-  }, [_vm._t("default")], 2)])
-},staticRenderFns: []}
-
-/***/ },
-/* 125 */
-/***/ function(module, exports) {
->>>>>>> 27b34947
-
-
-/***/ },
-<<<<<<< HEAD
+
+
+/***/ },
 /* 134 */
 /***/ function(module, exports, __webpack_require__) {
 
@@ -7768,9 +6872,6 @@
 
 /***/ },
 /* 135 */
-=======
-/* 126 */
->>>>>>> 27b34947
 /***/ function(module, exports, __webpack_require__) {
 
 "use strict";
