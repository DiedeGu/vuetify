{
  "name": "vuetify",
<<<<<<< HEAD
  "version": "0.15.6",
=======
  "version": "0.15.7",
>>>>>>> cffee1a8
  "author": {
    "name": "John Leider",
    "email": "john@vuetifyjs.com"
  },
  "license": "MIT",
  "homepage": "http://vuetifyjs.com",
  "main": "dist/vuetify.js",
  "unpkg": "dist/vuetify.js",
  "types": "index.d.ts",
  "scripts": {
    "watch": "cross-env TARGET=development webpack --config build/config.js --progress --hide-modules --watch",
    "dev": "cross-env NODE_ENV=development webpack-dev-server --config build/webpack.dev.config.js --open --hot",
    "build:dev": "cross-env NODE_ENV=production node build/webpack.dev.config.js",
    "build": "rimraf dist && cross-env NODE_ENV=production webpack --config build/config.js --progress --hide-modules",
    "debug-build": "node --inspect --debug-brk build/config.js",
    "test": "cross-env NODE_ENV=test jest --no-cache --verbose",
    "test-coverage": "cross-env NODE_ENV=test jest --no-cache --coverage --verbose",
    "lint": "eslint --ext .js,.vue src",
    "precommit": "yarn run lint && yarn test",
    "prepush": "yarn run lint && yarn test"
  },
  "description": "Vue.js 2 Semantic Component Framework",
  "devDependencies": {
    "autoprefixer": "^7.1.4",
    "avoriaz": "^4.1.0",
    "babel-cli": "^6.26.0",
    "babel-core": "^6.26.0",
    "babel-eslint": "^8.0.0",
    "babel-jest": "^21.0.2",
    "babel-loader": "^7.1.2",
    "babel-plugin-add-filehash": "^6.9.4",
    "babel-plugin-module-resolver": "^2.7.1",
    "babel-plugin-transform-async-to-generator": "^6.24.1",
    "babel-plugin-transform-runtime": "^6.23.0",
    "babel-polyfill": "^6.26.0",
    "babel-preset-env": "^1.5.1",
    "babel-preset-es2015": "^6.24.1",
    "babel-preset-stage-2": "^6.24.1",
    "chalk": "^2.1.0",
    "chromedriver": "^2.32.2",
    "cross-env": "^5.0.5",
    "cross-spawn": "^5.1.0",
    "css-loader": "^0.28.7",
    "css-mqpacker": "^6.0.1",
    "cssnano": "^3.10.0",
    "eslint": "^4.6.1",
    "eslint-config-standard": "^10.2.1",
    "eslint-config-vue": "^2.0.2",
    "eslint-friendly-formatter": "^3.0.0",
    "eslint-loader": "^1.6.1",
    "eslint-plugin-html": "^3.2.1",
    "eslint-plugin-import": "^2.7.0",
    "eslint-plugin-node": "^5.1.1",
    "eslint-plugin-promise": "^3.4.0",
    "eslint-plugin-pug": "^1.0.0",
    "eslint-plugin-standard": "^3.0.1",
    "eslint-plugin-vue": "^2.1.0",
    "eventsource-polyfill": "^0.9.6",
    "extract-text-webpack-plugin": "^3.0.0",
    "friendly-errors-webpack-plugin": "^1.6.1",
    "function-bind": "^1.1.1",
    "husky": "^0.14.3",
    "jest": "^21.0.2",
    "jest-cli": "^21.0.2",
    "jest-css-modules": "^1.1.0",
    "jest-serializer-html": "^4.0.0",
    "jest-vue-preprocessor": "^1.1.0",
    "lolex": "^2.1.2",
    "nightwatch": "^0.9.8",
    "opn": "^5.1.0",
    "optimize-css-assets-webpack-plugin": "^3.1.1",
    "optimize-js-plugin": "^0.0.4",
    "ora": "^1.3.0",
    "phantomjs-prebuilt": "^2.1.15",
    "postcss-loader": "^1.3.3",
    "precss": "^2.0.0",
    "progress-bar-webpack-plugin": "^1.10.0",
    "pug": "^2.0.0-rc.4",
    "pug-loader": "^2.3.0",
    "ress": "^1.1.1",
    "rimraf": "^2.6.2",
    "selenium-server": "^3.5.3",
    "semver": "^5.3.0",
    "serialize-javascript": "^1.3.0",
    "shelljs": "^0.7.4",
    "style-loader": "^0.18.2",
    "stylus": "^0.54.5",
    "stylus-loader": "^3.0.1",
    "uglifyjs-webpack-plugin": "^0.4.6",
    "vue": "^2.4.3",
    "vue-loader": "^13.0.4",
    "vue-router": "^2.7.0",
    "vue-server-renderer": "^2.4.3",
    "vue-template-compiler": "^2.4.3",
    "webpack": "^3.5.6",
    "webpack-bundle-analyzer": "^2.9.0",
    "webpack-bundle-size-analyzer": "^2.7.0",
    "webpack-dev-server": "^2.7.1",
    "webpack-merge": "^4.1.0",
    "write-file-webpack-plugin": "^4.1.0"
  },
  "dependencies": {},
  "engines": {
    "node": ">= 4.0.0",
    "npm": ">= 3.0.0"
  },
  "jest": {
    "verbose": false,
    "roots": [
      "<rootDir>/src"
    ],
    "moduleFileExtensions": [
      "js",
      "vue"
    ],
    "moduleDirectories": [
      "node_modules"
    ],
    "moduleNameMapper": {
      "src/(.*)": "<rootDir>/src/$1"
    },
    "transform": {
      ".*\\.(vue)$": "<rootDir>/node_modules/jest-vue-preprocessor",
      "\\.(styl)$": "<rootDir>/node_modules/jest-css-modules",
      ".*\\.(vue|js)$": "<rootDir>/node_modules/babel-jest"
    },
    "transformIgnorePatterns": [
      "node_modules/(?!vue-router)"
    ],
    "snapshotSerializers": [
      "jest-serializer-html"
    ]
  }
}<|MERGE_RESOLUTION|>--- conflicted
+++ resolved
@@ -1,10 +1,6 @@
 {
   "name": "vuetify",
-<<<<<<< HEAD
-  "version": "0.15.6",
-=======
   "version": "0.15.7",
->>>>>>> cffee1a8
   "author": {
     "name": "John Leider",
     "email": "john@vuetifyjs.com"
