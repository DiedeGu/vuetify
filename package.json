--- conflicted
+++ resolved
@@ -37,11 +37,8 @@
     "@octokit/core": "^3.1.2",
     "@typescript-eslint/eslint-plugin": "^2.34.0",
     "@typescript-eslint/parser": "^2.34.0",
-<<<<<<< HEAD
     "@vue/compiler-sfc": "^3.0.0",
-=======
     "babel-eslint": "^8.2.6",
->>>>>>> bf78f628
     "babel-jest": "^24.8.0",
     "cross-env": "^7.0.2",
     "cross-spawn": "^6.0.5",
@@ -54,13 +51,8 @@
     "eslint-plugin-node": "^9.1.0",
     "eslint-plugin-promise": "^4.2.1",
     "eslint-plugin-standard": "^4.0.1",
-<<<<<<< HEAD
     "eslint-plugin-vue": "^7.0.0-beta.1",
     "eslint-plugin-vuetify": "^1.0.0-beta.7",
-=======
-    "eslint-plugin-vue": "^6.2.2",
-    "eslint-plugin-vuetify": "^1.0.0-beta.6",
->>>>>>> bf78f628
     "husky": "^3.0.1",
     "inquirer": "^6.5.0",
     "jest": "^24.8.0",
@@ -79,18 +71,12 @@
     "tslint": "^5.20.1",
     "typescript": "^3.9.7",
     "typestrict": "^1.0.2",
-<<<<<<< HEAD
     "vue": "^3.0.0",
     "vue-loader": "^16.0.0-beta.8",
-=======
-    "vue": "^2.6.11",
     "vue-analytics": "^5.16.1",
-    "vue-loader": "^15.7.1",
     "vue-meta": "^2.4.0",
     "vue-router": "^3.0.1",
-    "vue-template-compiler": "^2.6.11",
     "vuex": "^3.0.1",
->>>>>>> bf78f628
     "webpack": "^4.39.1",
     "webpack-cli": "^3.3.6",
     "webpack-merge": "^4.2.1"
