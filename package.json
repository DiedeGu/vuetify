--- conflicted
+++ resolved
@@ -40,17 +40,11 @@
     "@mdi/font": "6.2.95",
     "@mdi/js": "6.2.95",
     "@mdi/svg": "6.2.95",
-<<<<<<< HEAD
-    "@typescript-eslint/eslint-plugin": "^5.26.0",
-    "@typescript-eslint/parser": "^5.26.0",
-    "@vue/compiler-sfc": "^3.2.37",
-=======
     "@octokit/core": "^4.2.0",
     "@typescript-eslint/eslint-plugin": "^5.57.0",
     "@typescript-eslint/parser": "^5.57.0",
     "@vue/compiler-sfc": "^3.2.47",
     "@vueuse/head": "^1.1.23",
->>>>>>> a02a5b2b
     "babel-eslint": "^10.1.0",
     "babel-jest": "^28.1.3",
     "conventional-changelog-cli": "^2.2.2",
@@ -83,17 +77,11 @@
     "sass": "^1.60.0",
     "semver": "^6.2.0",
     "shelljs": "^0.8.5",
-<<<<<<< HEAD
-    "typescript": "^4.7.2",
-    "vite-plugin-inspect": "^0.4.3",
-    "vue": "^3.2.37",
-=======
     "typescript": "^5.0.2",
     "upath": "^2.0.1",
     "vite-plugin-inspect": "^0.7.18",
     "vite-plugin-warmup": "^0.0.2",
     "vue": "^3.2.47",
->>>>>>> a02a5b2b
     "vue-analytics": "^5.16.1",
     "vue-router": "^4.1.6",
     "yargs": "^17.7.1"
