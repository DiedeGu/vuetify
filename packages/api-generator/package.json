{
  "name": "@vuetify/api-generator",
  "version": "3.1.13",
  "private": true,
  "description": "",
  "scripts": {
    "build": "yarn pre-build && yarn start",
    "pre-build": "babel src --out-dir lib --source-maps --extensions \".ts\" --out-file-extension .mjs",
    "start": "node --no-warnings lib/index.mjs",
    "lint": "eslint --ext .ts src -f codeframe --max-warnings 0",
    "lint:fix": "yarn lint --fix"
  },
  "author": "",
  "license": "ISC",
  "dependencies": {
    "deepmerge": "^4.3.1",
    "piscina": "^3.2.0",
    "rimraf": "^3.0.2",
<<<<<<< HEAD
    "vue": "^3.2.37",
    "vuetify": "^3.0.0-beta.3"
=======
    "ts-morph": "^18.0.0",
    "vue": "^3.2.47",
    "vuetify": "^3.1.13"
>>>>>>> a02a5b2b
  },
  "devDependencies": {
    "@babel/node": "^7.20.7"
  }
}<|MERGE_RESOLUTION|>--- conflicted
+++ resolved
@@ -16,14 +16,9 @@
     "deepmerge": "^4.3.1",
     "piscina": "^3.2.0",
     "rimraf": "^3.0.2",
-<<<<<<< HEAD
-    "vue": "^3.2.37",
-    "vuetify": "^3.0.0-beta.3"
-=======
     "ts-morph": "^18.0.0",
     "vue": "^3.2.47",
     "vuetify": "^3.1.13"
->>>>>>> a02a5b2b
   },
   "devDependencies": {
     "@babel/node": "^7.20.7"
