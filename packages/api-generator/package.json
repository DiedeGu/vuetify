--- conflicted
+++ resolved
@@ -14,13 +14,8 @@
   "license": "ISC",
   "dependencies": {
     "deepmerge": "^4.0.0",
-<<<<<<< HEAD
     "vue": "^3.0.0-alpha.5",
-    "vuetify": "^2.2.19"
-=======
-    "vue": "^2.6.10",
     "vuetify": "^2.2.22"
->>>>>>> a8b6e78f
   },
   "devDependencies": {
     "@babel/node": "^7.5.5",
