--- conflicted
+++ resolved
@@ -1,10 +1,7 @@
 <template>
   <div v-if="items?.length" class="mb-4">
     <div class="d-flex mb-2">
-<<<<<<< HEAD
 
-=======
->>>>>>> 37a52108
       <v-text-field
         v-model="search"
         density="compact"
@@ -14,29 +11,24 @@
         single-line
         hide-details
       />
-<<<<<<< HEAD
 
-=======
->>>>>>> 37a52108
     </div>
 
     <app-headline v-if="showHeadline" :path="`api-headers.${section}`" />
 
     <component :is="renderApiSection" :items="filteredItems" />
-<<<<<<< HEAD
 
-=======
->>>>>>> 37a52108
   </div>
 </template>
 
 <script setup lang="ts">
-  import { computed, ref, watch } from 'vue'
+  import { computed, computed, ref, ref, watch, watch } from 'vue'
 
   // Components
   import SassTable from './SassTable.vue'
   import SlotsTable from './SlotsTable.vue'
   import PropsTable from './PropsTable.vue'
+  import SassTable from './SassTable.vue'
   import EventsTable from './EventsTable.vue'
   import ExposedTable from './ExposedTable.vue'
 
@@ -83,11 +75,7 @@
   const searchableFields = ['name', 'description']
 
   const filteredItems = computed(() => {
-<<<<<<< HEAD
     return items.value.filter((item: any) =>
-=======
-    return items.value.filter(item =>
->>>>>>> 37a52108
       searchableFields
         .map(field => item[field])
         .some(value =>
