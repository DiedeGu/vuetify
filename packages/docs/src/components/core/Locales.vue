<template>
  <v-menu
    attach
    bottom
    left
    offset-y
  >
<<<<<<< HEAD
    <v-btn
      slot="activator"
      :aria-label="$t('Vuetify.AppToolbar.translations')"
      text
      style="min-width: 48px"
    >
      <v-icon v-if="currentLanguage.locale === 'eo-UY'">language</v-icon>
      <v-img
        v-else
        :src="`https://cdn.vuetifyjs.com/images/flags/${currentLanguage.country}.png`"
        width="26px"
      />
    </v-btn>
=======
    <template #activator="{ on: menu }">
      <v-btn
        :aria-label="$t('Vuetify.AppToolbar.translations')"
        flat
        style="min-width: 48px"
        v-on="menu"
      >
        <v-icon v-if="currentLanguage.locale === 'eo-UY'">language</v-icon>
        <v-img
          v-else
          :src="`https://cdn.vuetifyjs.com/images/flags/${currentLanguage.country}.png`"
          width="26px"
        />
      </v-btn>
    </template>
>>>>>>> 9af6b95f
    <v-list
      dense
      light
    >
      <v-list-tile
        v-for="language in languages"
        :key="language.locale"
        avatar
        @click="translateI18n(language)"
      >
        <v-list-tile-avatar
          tile
          size="24px"
        >
          <v-icon v-if="language.locale === 'eo-UY'">language</v-icon>
          <v-img
            v-else
            :src="`https://cdn.vuetifyjs.com/images/flags/${language.country}.png`"
            width="24px"
          />
        </v-list-tile-avatar>
        <v-list-tile-title v-text="language.name" />
      </v-list-tile>
    </v-list>
  </v-menu>
</template>

<script>
  // Utilities
  import languages from '@/data/i18n/languages.json'

  export default {
    data: () => ({
      languages
    }),

    computed: {
      currentLanguage () {
        const locale = this.$i18n.locale
        return this.languages.find(l => l.alternate === locale || l.locale === locale)
      }
    },

    methods: {
      translateI18n (lang) {
        lang = lang.alternate || lang.locale
        // If we're switching in or out of translating
        // then we need to force a reload to make sure
        // that crowdin script is loaded (or unloaded)
        if (lang === 'eo-UY' || this.$i18n.locale === 'eo-UY') {
          setTimeout(() => {
            this.$router.go()
          }, 1000)
        }

        this.$router.replace({ params: { lang } })
        document.cookie = `currentLanguage=${lang};path=/;max-age=${60 * 60 * 24 * 7}` // expires in 7 days
      }
    }
  }
</script><|MERGE_RESOLUTION|>--- conflicted
+++ resolved
@@ -5,21 +5,6 @@
     left
     offset-y
   >
-<<<<<<< HEAD
-    <v-btn
-      slot="activator"
-      :aria-label="$t('Vuetify.AppToolbar.translations')"
-      text
-      style="min-width: 48px"
-    >
-      <v-icon v-if="currentLanguage.locale === 'eo-UY'">language</v-icon>
-      <v-img
-        v-else
-        :src="`https://cdn.vuetifyjs.com/images/flags/${currentLanguage.country}.png`"
-        width="26px"
-      />
-    </v-btn>
-=======
     <template #activator="{ on: menu }">
       <v-btn
         :aria-label="$t('Vuetify.AppToolbar.translations')"
@@ -35,7 +20,6 @@
         />
       </v-btn>
     </template>
->>>>>>> 9af6b95f
     <v-list
       dense
       light
