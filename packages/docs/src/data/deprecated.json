--- conflicted
+++ resolved
@@ -1,78 +1,8 @@
-<<<<<<< HEAD
 {
   "props": {
     "v-alert": {
       "outline": "2.0"
     },
-    "v-text-field": {
-      "textarea": "1.1"
-    },
-    "v-select": {
-      "autocomplete": "1.1",
-      "combobox": "1.1",
-      "tags": "1.1",
-      "editable": "1.1",
-      "overflow": "1.1",
-      "segmented": "1.1",
-      "multi-line": "1.1"
-    },
-    "v-breadcrumbs": {
-      "justify-center": "1.2",
-      "justify-end": "1.2"
-    },
-    "v-autocomplete": {
-      "activator": false,
-      "closeOnClick": false,
-      "closeOnContentClick": false,
-      "combobox": false,
-      "delimiters": false,
-      "nudgeBottom": false,
-      "nudgeLeft": false,
-      "nudgeRight": false,
-      "nudgeTop": false,
-      "nudgeWidth": false,
-      "offsetX": false,
-      "offsetY": false,
-      "transition": false
-    },
-    "v-combobox": {
-      "activator": false,
-      "closeOnClick": false,
-      "closeOnContentClick": false,
-      "combobox": false,
-      "delimiters": false,
-      "nudgeBottom": false,
-      "nudgeLeft": false,
-      "nudgeRight": false,
-      "nudgeTop": false,
-      "nudgeWidth": false,
-      "offsetX": false,
-      "offsetY": false,
-      "transition": false
-    },
-    "v-overflow-btn": {
-      "activator": false,
-      "closeOnClick": false,
-      "closeOnContentClick": false,
-      "combobox": false,
-      "delimiters": false,
-      "nudgeBottom": false,
-      "nudgeLeft": false,
-      "nudgeRight": false,
-      "nudgeTop": false,
-      "nudgeWidth": false,
-      "offsetX": false,
-      "offsetY": false,
-      "transition": false
-    },
-    "v-input": {
-      "append-icon-cb": false
-    }
-  }
-}
-=======
-{
-  "props": {
     "v-text-field": {
       "textarea": "1.1",
       "append-icon-cb": false,
@@ -167,5 +97,4 @@
       "prepend-icon-cb": false
     }
   }
-}
->>>>>>> 279a43b5
+}