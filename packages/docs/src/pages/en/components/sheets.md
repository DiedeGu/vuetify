---
nav: Sheets
meta:
  title: Sheet component
  description: The sheet component is the baseline for many Material Design implementations used in Vuetify.
  keywords: sheets, vuetify sheet component, vue sheet component, paper, material design paper, material design sheets
related:
  - /components/cards
  - /components/grids
  - /styles/elevation
---

# Sheets

The `v-sheet` component is the baseline for numerous components such as [v-card](/components/cards/), [v-toolbar](/components/toolbars/), and more. The available properties form the foundation of Material Design — the concept of paper and elevation (shadows).

<entry />

## Usage

The `v-sheet` component is a transformable piece of _paper_ that provides a basic foundation for Vuetify features. For example, properties such as **rounded** and **shaped** modify the `border-radius` property while **elevation** increases/decreases `box-shadow`.

<!-- <usage name="v-sheet" /> -->

## API

<api-inline />

## Examples

### Props

#### Elevation

<<<<<<< HEAD
The `v-sheet` component accepts a custom elevation between **0 and 24** (0 is default). The _elevation_ property modifies the `box-shadow` property. More information is located in the MD [Elevation Design Specification](https://material.io/design/environment/elevation.html).
=======
The `v-sheet` component accepts a custom elevation between **0** and **24** (0 is default). The *elevation* property modifies the `box-shadow` property. More information is located in the MD [Elevation Design Specification](https://material.io/design/environment/elevation.html).
>>>>>>> 86d3b804

<example file="v-sheet/prop-elevation" />

#### Rounded

The **rounded** prop adds a default `border-radius` of _4px_. By default, the `v-sheet` component has no border-radius. Customize the radius's size and location by providing a custom rounded value; e.g. a rounded value of _tr-xl l-pill_ equates to _rounded-tr-xl rounded-l-pill_. Additional information is on the [Border Radius](/styles/border-radius/) page.

<example file="v-sheet/prop-rounded" />

#### Color

Sheets and components based on them can have different sizes and colors.

<<<<<<< HEAD
The `v-sheet` component accepts custom [Material Design Color](/styles/colors/) values such as `warning`, `amber darken-3`, and `deep-purple accent`—as well as _rgb, rgba, and hexadecimal_ values.
=======
The `v-sheet` component accepts custom [Material Design Color](/styles/colors/) values such as `warning`, `amber darken-3`, and `deep-purple accent` — as well as *rgb*, *rgba*, and *hexadecimal* values.

<example file="v-sheet/prop-color" />
>>>>>>> 86d3b804

<example file="v-sheet/prop-color" /><|MERGE_RESOLUTION|>--- conflicted
+++ resolved
@@ -32,11 +32,7 @@
 
 #### Elevation
 
-<<<<<<< HEAD
-The `v-sheet` component accepts a custom elevation between **0 and 24** (0 is default). The _elevation_ property modifies the `box-shadow` property. More information is located in the MD [Elevation Design Specification](https://material.io/design/environment/elevation.html).
-=======
-The `v-sheet` component accepts a custom elevation between **0** and **24** (0 is default). The *elevation* property modifies the `box-shadow` property. More information is located in the MD [Elevation Design Specification](https://material.io/design/environment/elevation.html).
->>>>>>> 86d3b804
+The `v-sheet` component accepts a custom elevation between **0** and **24** (0 is default). The _elevation_ property modifies the `box-shadow` property. More information is located in the MD [Elevation Design Specification](https://material.io/design/environment/elevation.html).
 
 <example file="v-sheet/prop-elevation" />
 
@@ -50,12 +46,6 @@
 
 Sheets and components based on them can have different sizes and colors.
 
-<<<<<<< HEAD
-The `v-sheet` component accepts custom [Material Design Color](/styles/colors/) values such as `warning`, `amber darken-3`, and `deep-purple accent`—as well as _rgb, rgba, and hexadecimal_ values.
-=======
-The `v-sheet` component accepts custom [Material Design Color](/styles/colors/) values such as `warning`, `amber darken-3`, and `deep-purple accent` — as well as *rgb*, *rgba*, and *hexadecimal* values.
-
-<example file="v-sheet/prop-color" />
->>>>>>> 86d3b804
+The `v-sheet` component accepts custom [Material Design Color](/styles/colors/) values such as `warning`, `amber darken-3`, and `deep-purple accent` — as well as _rgb_, _rgba_, and _hexadecimal_ values.
 
 <example file="v-sheet/prop-color" />