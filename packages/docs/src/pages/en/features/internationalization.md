---
meta:
  title: Internationalization (i18n)
  description: Vuetify supports language Internationalization (i18n) from a wide range of locales and easily integrates vue-i18n.
  keywords: i18n, language, internationalization
related:
  - /features/accessibility/
  - /features/bidirectionality/
  - /introduction/why-vuetify/
---

# Internationalization (i18n)

Vuetify supports language Internationalization (i18n) of its components.

<<<<<<< HEAD
When bootstrapping your application you can specify available locales and the default locale with the **defaultLocale** option. The **locale** service also supports easy integration with [vue-i18n](https://kazupon.github.io/vue-i18n/). Using a locale that has an RTL (right-to-left) language also affects the directionality of the Vuetify components.

<entry />
=======
<vuetify-ad slug="vs-video-i18n" />
>>>>>>> 86d3b804

## Getting started

To set the available locale messages or the default locale, supply the **locale** option when installing Vuetify.

```js { resource="main.js" }
import { createApp } from 'vue'
import { createVuetify } from 'vuetify'

<<<<<<< HEAD
// Translations provided by Vuetify
import { pl, zhHans } from 'vuetify/locale'
=======
- **af** - Afrikaans (Afrikaans)
- **ar** - Arabic (العربية)
- **az** - Azerbaijani (Azərbaycan)
- **bg** - Bulgarian (български)
- **ca** - Catalan (català)
- **ckb** - Central Kurdish (کوردی)
- **cs** - Czech (čeština)
- **da** - Danish (Dansk)
- **de** - German (Deutsch)
- **el** - Greek (Ελληνικά)
- **en** - English
- **es** - Spanish (Español)
- **et** - Estonian (eesti)
- **fa** - Persian (فارسی)
- **fi** - Finnish (suomi)
- **fr** - French (Français)
- **he** - Hebrew (עברית)
- **hr** - Croatian (hrvatski jezik)
- **hu** - Hungarian (magyar)
- **id** - Indonesian (Indonesian)
- **it** - Italian (Italiano)
- **ja** - Japanese (日本語)
- **ko** - Korean (한국어)
- **lt** - Lithuanian (lietuvių kalba)
- **lv** - Latvian (latviešu valoda)
- **nl** - Dutch (Nederlands)
- **no** - Norwegian (Norsk)
- **pl** - Polish (język polski)
- **pt** - Portuguese (Português)
- **ro** - Romanian (Română)
- **ru** - Russian (Русский)
- **sk** - Slovak (slovenčina)
- **sl** - Slovene (slovenski jezik)
- **srCyrl** - Serbian (српски језик)
- **srLatn** - Serbian (srpski jezik)
- **sv** - Swedish (svenska)
- **th** - Thai (ไทย)
- **tr** - Turkish (Türkçe)
- **uk** - Ukrainian (Українська)
- **vi** - Vietnamese (Tiếng Việt)
- **zhHans** - Chinese (中文)
- **zhHant** - Chinese (正體中文)
>>>>>>> 86d3b804

// Your own translation file
import sv from './i18n/vuetify/sv'

const app = createApp()

const vuetify = createVuetify({
  locale: {
    locale: 'zhHans',
    fallback: 'sv',
    messages: { zhHans, pl, sv }
  }
})

app.use(vuetify)

app.mount('#app')
```

You can change the locale during runtime by using the `useLocale` composable. If you are still using the Options API, you can access the locale settings on `this.$vuetify.locale`.

```html { resource="Composition.vue" }
<script>
  import { useLocale } from 'vuetify'

  export default {
    setup () {
      const { current } = useLocale()

      return {
        changeLocale: locale => current.value = locale
      }
    }
  }
</script>
```

```html { resource="Option.vue" }
<script>
  export default {
    methods: {
      changeLocale (locale) {
        this.$vuetify.locale.current = locale
      }
    }
  }
</script>
```

## API

<api-inline />

## Scoped languages

Using the `v-locale-provider` component it is possible to scope a portion of your application to a different locale than the default one.

```html
<template>
  <v-app>
    <v-select></v-select> <!-- Will use default locale -->

    <v-locale-provider locale="ja">
      <v-select></v-select> <!-- Will use ja locale -->
    </v-locale-provider>
  </v-app>
</template>
```

## RTL

RTL (Right To Left) support is built in for all localizations that ship with Vuetify. If a [supported language](#supported-languages) is flagged as RTL, all content directions are automatically switched. See the [next section](#creating-a-custom-locale) for information on how to add RTL support to a custom locale.

The following example demonstrates how to force RTL for a specific section of your content, without switching the current language, by using the `v-locale-provider` component:

```html
<v-app>
  <v-card>...</v-card> <!-- default locale used here -->

  <v-locale-provider rtl>
    <v-card>...<v-card> <!-- default locale used here, but with RTL active -->
  </v-locale-provider>
</v-app>
```

## Creating a custom locale

To create your own locale messages, copy and paste the content of `vuetify/src/locale/en.ts` to a new file, and change the localized strings. You can also specify if they should be displayed RTL or not by using the `rtl` property of the locale options.

```js { resource="src/locales/customLocale.js" }
export default {
  badge: '...',
  close: '...',
  ...
}
```

```js { resource="src/main.js" }
import { createVuetify } from 'vuetify'
import customLocale from './locales/customLocale'

const vuetify = createVuetify({
  locale: {
    locale: 'customLocale',
    messages: { customLocale },
    rtl: {
      customLocale: true,
    }
  }
})
```

## Custom Vuetify components

If you are building custom Vuetify components that need to hook into the locale service, you can use the `t` function from the **useLocale** composable, or the `$vuetify.locale` property when using Options API.

```html
<!-- Custom Vuetify Component -->

<template>
  <div class="my-component">
    {{ $vuetify.locale.t('$vuetify.my-component.text') }}
  </div>
</template>
```

```html
<script>
  import { useLocale } from 'vuetify'

  export default {
    setup () {
      const { t } = useLocale()

      return {
        t
      }
    }
  }
</script>
```

<alert type="warning">

  The Vuetify locale service only provides a basic translation function `t`, and should really only be used for internal or custom Vuetify components. It is recommended that you use a proper i18n library such as [vue-i18n](https://kazupon.github.io/vue-i18n/) in your own application. Vuetify does provide support for integrating with other libraries.

</alert>

## vue-i18n

If you are using the vue-i18n library, you can very easily integrate it with Vuetify. This allows you to keep all of your translations in one place. Simply create an entry for $vuetify within your messages and add the corresponding language changes. Then hook up vue-i18n to Vuetify by using the provided adapter function (as seen in the example below).

```js { resource="src/main.js" }
import { createApp } from 'vue'
import { createVuetify } from 'vuetify'
import { createVueI18nAdapter } from 'vuetify/locale/adapters/vue-i18n'
import { createI18n, useI18n } from 'vue-i18n'

const messages = {
  en: {
    $vuetify: {
      dataIterator: {
        rowsPerPageText: 'Items per page:',
        pageText: '{0}-{1} of {2}',
      },
    },
  },
  sv: {
    $vuetify: {
      dataIterator: {
        rowsPerPageText: 'Element per sida:',
        pageText: '{0}-{1} av {2}',
      },
    },
  },
}

const i18n = new createI18n({
  legacy: false, // Vuetify does not support the legacy mode of vue-i18n
  locale: 'sv',
  fallbackLocale: 'en',
  messages,
})

const vuetify = createVuetify({
  locale: {
    adapter: createVueI18nAdapter({ i18n, useI18n })
  }
})

const app = createApp()

app.use(i18n)
app.use(vuetify)

app.mount('#app')
```

## Supported languages

Currently Vuetify provides translations in the following languages:

- **af** - Afrikaans (Afrikaans)
- **ar** - Arabic (اللغة العربية)
- **az** - Azerbaijani (Azərbaycan)
- **bg** - Bulgarian (български)
- **ca** - Catalan (català)
- **ckb** - Central Kurdish (کوردی)
- **cs** - Czech (čeština)
- **da** - Danish (Dansk)
- **de** - German (Deutsch)
- **el** - Greek (Ελληνικά)
- **en** - English
- **es** - Spanish (Español)
- **et** - Estonian (eesti)
- **fa** - Persian (فارسی)
- **fi** - Finnish (suomi)
- **fr** - French (Français)
- **he** - Hebrew (עברית)
- **hr** - Croatian (hrvatski jezik)
- **hu** - Hungarian (magyar)
- **id** - Indonesian (Indonesian)
- **it** - Italian (Italiano)
- **ja** - Japanese (日本語)
- **ko** - Korean (한국어)
- **lt** - Lithuanian (lietuvių kalba)
- **lv** - Latvian (latviešu valoda)
- **nl** - Dutch (Nederlands)
- **no** - Norwegian (Norsk)
- **pl** - Polish (język polski)
- **pt** - Portuguese (Português)
- **ro** - Romanian (Română)
- **ru** - Russian (Русский)
- **sk** - Slovak (slovenčina)
- **sl** - Slovene (slovenski jezik)
- **srCyrl** - Serbian (српски језик)
- **srLatn** - Serbian (srpski jezik)
- **sv** - Swedish (svenska)
- **th** - Thai (ไทย)
- **tr** - Turkish (Türkçe)
- **uk** - Ukrainian (Українська)
- **vi** - Vietnamese (Tiếng Việt)
- **zhHans** - Chinese (中文)
- **zhHant** - Chinese (正體中文)<|MERGE_RESOLUTION|>--- conflicted
+++ resolved
@@ -13,13 +13,9 @@
 
 Vuetify supports language Internationalization (i18n) of its components.
 
-<<<<<<< HEAD
 When bootstrapping your application you can specify available locales and the default locale with the **defaultLocale** option. The **locale** service also supports easy integration with [vue-i18n](https://kazupon.github.io/vue-i18n/). Using a locale that has an RTL (right-to-left) language also affects the directionality of the Vuetify components.
 
 <entry />
-=======
-<vuetify-ad slug="vs-video-i18n" />
->>>>>>> 86d3b804
 
 ## Getting started
 
@@ -29,10 +25,210 @@
 import { createApp } from 'vue'
 import { createVuetify } from 'vuetify'
 
-<<<<<<< HEAD
 // Translations provided by Vuetify
 import { pl, zhHans } from 'vuetify/locale'
-=======
+
+// Your own translation file
+import sv from './i18n/vuetify/sv'
+
+const app = createApp()
+
+const vuetify = createVuetify({
+  locale: {
+    locale: 'zhHans',
+    fallback: 'sv',
+    messages: { zhHans, pl, sv }
+  }
+})
+
+app.use(vuetify)
+
+app.mount('#app')
+```
+
+You can change the locale during runtime by using the `useLocale` composable. If you are still using the Options API, you can access the locale settings on `this.$vuetify.locale`.
+
+```html { resource="Composition.vue" }
+<script>
+  import { useLocale } from 'vuetify'
+
+  export default {
+    setup () {
+      const { current } = useLocale()
+
+      return {
+        changeLocale: locale => current.value = locale
+      }
+    }
+  }
+</script>
+```
+
+```html { resource="Option.vue" }
+<script>
+  export default {
+    methods: {
+      changeLocale (locale) {
+        this.$vuetify.locale.current = locale
+      }
+    }
+  }
+</script>
+```
+
+## API
+
+<api-inline />
+
+## Scoped languages
+
+Using the `v-locale-provider` component it is possible to scope a portion of your application to a different locale than the default one.
+
+```html
+<template>
+  <v-app>
+    <v-select></v-select> <!-- Will use default locale -->
+
+    <v-locale-provider locale="ja">
+      <v-select></v-select> <!-- Will use ja locale -->
+    </v-locale-provider>
+  </v-app>
+</template>
+```
+
+## RTL
+
+RTL (Right To Left) support is built in for all localizations that ship with Vuetify. If a [supported language](#supported-languages) is flagged as RTL, all content directions are automatically switched. See the [next section](#creating-a-custom-locale) for information on how to add RTL support to a custom locale.
+
+The following example demonstrates how to force RTL for a specific section of your content, without switching the current language, by using the `v-locale-provider` component:
+
+```html
+<v-app>
+  <v-card>...</v-card> <!-- default locale used here -->
+
+  <v-locale-provider rtl>
+    <v-card>...<v-card> <!-- default locale used here, but with RTL active -->
+  </v-locale-provider>
+</v-app>
+```
+
+## Creating a custom locale
+
+To create your own locale messages, copy and paste the content of `vuetify/src/locale/en.ts` to a new file, and change the localized strings. You can also specify if they should be displayed RTL or not by using the `rtl` property of the locale options.
+
+```js { resource="src/locales/customLocale.js" }
+export default {
+  badge: '...',
+  close: '...',
+  ...
+}
+```
+
+```js { resource="src/main.js" }
+import { createVuetify } from 'vuetify'
+import customLocale from './locales/customLocale'
+
+const vuetify = createVuetify({
+  locale: {
+    locale: 'customLocale',
+    messages: { customLocale },
+    rtl: {
+      customLocale: true,
+    }
+  }
+})
+```
+
+## Custom Vuetify components
+
+If you are building custom Vuetify components that need to hook into the locale service, you can use the `t` function from the **useLocale** composable, or the `$vuetify.locale` property when using Options API.
+
+```html
+<!-- Custom Vuetify Component -->
+
+<template>
+  <div class="my-component">
+    {{ $vuetify.locale.t('$vuetify.my-component.text') }}
+  </div>
+</template>
+```
+
+```html
+<script>
+  import { useLocale } from 'vuetify'
+
+  export default {
+    setup () {
+      const { t } = useLocale()
+
+      return {
+        t
+      }
+    }
+  }
+</script>
+```
+
+<alert type="warning">
+
+  The Vuetify locale service only provides a basic translation function `t`, and should really only be used for internal or custom Vuetify components. It is recommended that you use a proper i18n library such as [vue-i18n](https://kazupon.github.io/vue-i18n/) in your own application. Vuetify does provide support for integrating with other libraries.
+
+</alert>
+
+## vue-i18n
+
+If you are using the vue-i18n library, you can very easily integrate it with Vuetify. This allows you to keep all of your translations in one place. Simply create an entry for $vuetify within your messages and add the corresponding language changes. Then hook up vue-i18n to Vuetify by using the provided adapter function (as seen in the example below).
+
+```js { resource="src/main.js" }
+import { createApp } from 'vue'
+import { createVuetify } from 'vuetify'
+import { createVueI18nAdapter } from 'vuetify/locale/adapters/vue-i18n'
+import { createI18n, useI18n } from 'vue-i18n'
+
+const messages = {
+  en: {
+    $vuetify: {
+      dataIterator: {
+        rowsPerPageText: 'Items per page:',
+        pageText: '{0}-{1} of {2}',
+      },
+    },
+  },
+  sv: {
+    $vuetify: {
+      dataIterator: {
+        rowsPerPageText: 'Element per sida:',
+        pageText: '{0}-{1} av {2}',
+      },
+    },
+  },
+}
+
+const i18n = new createI18n({
+  legacy: false, // Vuetify does not support the legacy mode of vue-i18n
+  locale: 'sv',
+  fallbackLocale: 'en',
+  messages,
+})
+
+const vuetify = createVuetify({
+  locale: {
+    adapter: createVueI18nAdapter({ i18n, useI18n })
+  }
+})
+
+const app = createApp()
+
+app.use(i18n)
+app.use(vuetify)
+
+app.mount('#app')
+```
+
+## Supported languages
+
+Currently Vuetify provides translations in the following languages:
+
 - **af** - Afrikaans (Afrikaans)
 - **ar** - Arabic (العربية)
 - **az** - Azerbaijani (Azərbaycan)
@@ -74,249 +270,4 @@
 - **uk** - Ukrainian (Українська)
 - **vi** - Vietnamese (Tiếng Việt)
 - **zhHans** - Chinese (中文)
-- **zhHant** - Chinese (正體中文)
->>>>>>> 86d3b804
-
-// Your own translation file
-import sv from './i18n/vuetify/sv'
-
-const app = createApp()
-
-const vuetify = createVuetify({
-  locale: {
-    locale: 'zhHans',
-    fallback: 'sv',
-    messages: { zhHans, pl, sv }
-  }
-})
-
-app.use(vuetify)
-
-app.mount('#app')
-```
-
-You can change the locale during runtime by using the `useLocale` composable. If you are still using the Options API, you can access the locale settings on `this.$vuetify.locale`.
-
-```html { resource="Composition.vue" }
-<script>
-  import { useLocale } from 'vuetify'
-
-  export default {
-    setup () {
-      const { current } = useLocale()
-
-      return {
-        changeLocale: locale => current.value = locale
-      }
-    }
-  }
-</script>
-```
-
-```html { resource="Option.vue" }
-<script>
-  export default {
-    methods: {
-      changeLocale (locale) {
-        this.$vuetify.locale.current = locale
-      }
-    }
-  }
-</script>
-```
-
-## API
-
-<api-inline />
-
-## Scoped languages
-
-Using the `v-locale-provider` component it is possible to scope a portion of your application to a different locale than the default one.
-
-```html
-<template>
-  <v-app>
-    <v-select></v-select> <!-- Will use default locale -->
-
-    <v-locale-provider locale="ja">
-      <v-select></v-select> <!-- Will use ja locale -->
-    </v-locale-provider>
-  </v-app>
-</template>
-```
-
-## RTL
-
-RTL (Right To Left) support is built in for all localizations that ship with Vuetify. If a [supported language](#supported-languages) is flagged as RTL, all content directions are automatically switched. See the [next section](#creating-a-custom-locale) for information on how to add RTL support to a custom locale.
-
-The following example demonstrates how to force RTL for a specific section of your content, without switching the current language, by using the `v-locale-provider` component:
-
-```html
-<v-app>
-  <v-card>...</v-card> <!-- default locale used here -->
-
-  <v-locale-provider rtl>
-    <v-card>...<v-card> <!-- default locale used here, but with RTL active -->
-  </v-locale-provider>
-</v-app>
-```
-
-## Creating a custom locale
-
-To create your own locale messages, copy and paste the content of `vuetify/src/locale/en.ts` to a new file, and change the localized strings. You can also specify if they should be displayed RTL or not by using the `rtl` property of the locale options.
-
-```js { resource="src/locales/customLocale.js" }
-export default {
-  badge: '...',
-  close: '...',
-  ...
-}
-```
-
-```js { resource="src/main.js" }
-import { createVuetify } from 'vuetify'
-import customLocale from './locales/customLocale'
-
-const vuetify = createVuetify({
-  locale: {
-    locale: 'customLocale',
-    messages: { customLocale },
-    rtl: {
-      customLocale: true,
-    }
-  }
-})
-```
-
-## Custom Vuetify components
-
-If you are building custom Vuetify components that need to hook into the locale service, you can use the `t` function from the **useLocale** composable, or the `$vuetify.locale` property when using Options API.
-
-```html
-<!-- Custom Vuetify Component -->
-
-<template>
-  <div class="my-component">
-    {{ $vuetify.locale.t('$vuetify.my-component.text') }}
-  </div>
-</template>
-```
-
-```html
-<script>
-  import { useLocale } from 'vuetify'
-
-  export default {
-    setup () {
-      const { t } = useLocale()
-
-      return {
-        t
-      }
-    }
-  }
-</script>
-```
-
-<alert type="warning">
-
-  The Vuetify locale service only provides a basic translation function `t`, and should really only be used for internal or custom Vuetify components. It is recommended that you use a proper i18n library such as [vue-i18n](https://kazupon.github.io/vue-i18n/) in your own application. Vuetify does provide support for integrating with other libraries.
-
-</alert>
-
-## vue-i18n
-
-If you are using the vue-i18n library, you can very easily integrate it with Vuetify. This allows you to keep all of your translations in one place. Simply create an entry for $vuetify within your messages and add the corresponding language changes. Then hook up vue-i18n to Vuetify by using the provided adapter function (as seen in the example below).
-
-```js { resource="src/main.js" }
-import { createApp } from 'vue'
-import { createVuetify } from 'vuetify'
-import { createVueI18nAdapter } from 'vuetify/locale/adapters/vue-i18n'
-import { createI18n, useI18n } from 'vue-i18n'
-
-const messages = {
-  en: {
-    $vuetify: {
-      dataIterator: {
-        rowsPerPageText: 'Items per page:',
-        pageText: '{0}-{1} of {2}',
-      },
-    },
-  },
-  sv: {
-    $vuetify: {
-      dataIterator: {
-        rowsPerPageText: 'Element per sida:',
-        pageText: '{0}-{1} av {2}',
-      },
-    },
-  },
-}
-
-const i18n = new createI18n({
-  legacy: false, // Vuetify does not support the legacy mode of vue-i18n
-  locale: 'sv',
-  fallbackLocale: 'en',
-  messages,
-})
-
-const vuetify = createVuetify({
-  locale: {
-    adapter: createVueI18nAdapter({ i18n, useI18n })
-  }
-})
-
-const app = createApp()
-
-app.use(i18n)
-app.use(vuetify)
-
-app.mount('#app')
-```
-
-## Supported languages
-
-Currently Vuetify provides translations in the following languages:
-
-- **af** - Afrikaans (Afrikaans)
-- **ar** - Arabic (اللغة العربية)
-- **az** - Azerbaijani (Azərbaycan)
-- **bg** - Bulgarian (български)
-- **ca** - Catalan (català)
-- **ckb** - Central Kurdish (کوردی)
-- **cs** - Czech (čeština)
-- **da** - Danish (Dansk)
-- **de** - German (Deutsch)
-- **el** - Greek (Ελληνικά)
-- **en** - English
-- **es** - Spanish (Español)
-- **et** - Estonian (eesti)
-- **fa** - Persian (فارسی)
-- **fi** - Finnish (suomi)
-- **fr** - French (Français)
-- **he** - Hebrew (עברית)
-- **hr** - Croatian (hrvatski jezik)
-- **hu** - Hungarian (magyar)
-- **id** - Indonesian (Indonesian)
-- **it** - Italian (Italiano)
-- **ja** - Japanese (日本語)
-- **ko** - Korean (한국어)
-- **lt** - Lithuanian (lietuvių kalba)
-- **lv** - Latvian (latviešu valoda)
-- **nl** - Dutch (Nederlands)
-- **no** - Norwegian (Norsk)
-- **pl** - Polish (język polski)
-- **pt** - Portuguese (Português)
-- **ro** - Romanian (Română)
-- **ru** - Russian (Русский)
-- **sk** - Slovak (slovenčina)
-- **sl** - Slovene (slovenski jezik)
-- **srCyrl** - Serbian (српски језик)
-- **srLatn** - Serbian (srpski jezik)
-- **sv** - Swedish (svenska)
-- **th** - Thai (ไทย)
-- **tr** - Turkish (Türkçe)
-- **uk** - Ukrainian (Українська)
-- **vi** - Vietnamese (Tiếng Việt)
-- **zhHans** - Chinese (中文)
 - **zhHant** - Chinese (正體中文)