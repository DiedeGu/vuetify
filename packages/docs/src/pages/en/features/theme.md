--- conflicted
+++ resolved
@@ -15,6 +15,12 @@
 Easily change the colors of your application programmatically. Vuetify supports multiple themes with light and dark variants.
 
 <promoted-ad slug="vuemastery-themes" />
+
+### API
+
+- [v-theme-provider](/api/v-theme-provider)
+
+<api-section page="features/theme" />
 
 ## Setup
 
@@ -215,23 +221,7 @@
 })
 ```
 
-<<<<<<< HEAD
 ## Implementation
-=======
-## Theme Provider
-
-The Vuetify theme system is propagated through the [provide](https://vuejs.org/v2/api/#provide-inject) functionality in Vue. There may be situations in which you need to manually change the provided theme (dark or light).
-
-### API
-
-- [v-theme-provider](/api/v-theme-provider)
-
-<api-section page="features/theme" />
-
-### Example
-
-Use the `v-theme-provider` to manually overwrite all children component's current theme **(light/dark)**. In the following example, the root `v-card` is explicitly set to `dark` with 2 children lists. The first one inherits from the parent `v-card` while the second is explicitly set to match the **root** Vuetify theme.
->>>>>>> 0bde2a95
 
 Vuetify generates theme styles at run-time according to the given configuration. The generated styles are injected into the `<head>` section of the DOM in a `<style>` tag with an **id** of `vuetify-theme-stylesheet`.
 
