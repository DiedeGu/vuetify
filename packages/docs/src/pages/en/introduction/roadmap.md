--- conflicted
+++ resolved
@@ -23,11 +23,7 @@
 ### v3.0 (Titan)
 
 - **Target Release:** February 2022
-<<<<<<< HEAD
 - **Alpha:** March 2021
-=======
-- **Alpha:** [Live](https://next.vuetifyjs.com/)
->>>>>>> b786cdd1
 - **Beta:** December 2021
 - **Overview:**
   - Rebuilt for Vue 3 using the new [composition api](https://vue-composition-api-rfc.netlify.com/)
