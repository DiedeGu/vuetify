--- conflicted
+++ resolved
@@ -56,14 +56,7 @@
 
     &.theme--dark
       border-bottom-color: #FFFFFF1F !important
-<<<<<<< HEAD
-=======
-
-.v-application.theme--dark code
-  background: #1f1f1f
-  color: #d16f72
 
 // Remove background colour from prismjs tokens
 .token
-  background: none !important
->>>>>>> 1bf04734
+  background: none !important