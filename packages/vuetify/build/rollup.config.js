import { posix as path } from 'path'
import mkdirp from 'mkdirp'
import { writeFile } from 'fs/promises'

import { version } from '../package.json'

import alias from '@rollup/plugin-alias'
import sass from 'rollup-plugin-sass'
import { babel } from '@rollup/plugin-babel'
import { terser } from 'rollup-plugin-terser'
import { nodeResolve } from '@rollup/plugin-node-resolve'

import autoprefixer from 'autoprefixer'
import cssnano from 'cssnano'
import postcss from 'postcss'
import { simple as walk } from 'acorn-walk'

const extensions = ['.ts', '.tsx', '.js', '.jsx', '.es6', '.es', '.mjs']
const banner = `/*!
* Vuetify v${version}
* Forged by John Leider
* Released under the MIT License.
*/\n`

function fixWindowsPath(path) {
  return path.replace(/^[^:]+:\\/, '\\').replaceAll('\\', '/')
}

export default [
  {
    input: 'src/entry-bundler.ts',
    output: [
      {
        file: 'dist/vuetify.esm.js',
        format: 'es',
        sourcemap: true,
        banner,
      },
      {
        file: 'dist/vuetify.js',
        name: 'Vuetify',
        format: 'umd',
        globals: { vue: 'Vue' },
        sourcemap: true,
        banner,
      },
      {
        file: 'dist/vuetify.min.js',
        name: 'Vuetify',
        format: 'umd',
        globals: { vue: 'Vue' },
        plugins: [terser({
          format: { comments: /^!/, ecma: 2015, semicolons: false },
        })],
        sourcemap: true,
        banner,
      },
    ],
    external: ['vue'],
    plugins: [
      nodeResolve({ extensions }),
      babel({
        extensions,
        babelHelpers: 'inline',
      }),
      sass({
        options: {
          charset: false,
        },
        output (styles, styleNodes) {
          // Complete CSS bundle
          mkdirp(path.resolve(__dirname, '../dist')).then(() => {
            return Promise.all([
              postcss([autoprefixer]).process(styles, { from: 'src' }),
              postcss([autoprefixer, cssnano({
                preset: 'default',
                postcssZindex: false,
                reduceIdents: false,
              })]).process(styles, { from: 'src' }),
            ])
          }).then(result => {
            writeFile(path.resolve(__dirname, '../dist/vuetify.css'), banner + result[0].css, 'utf8')
            writeFile(path.resolve(__dirname, '../dist/vuetify.min.css'), banner + result[1].css, 'utf8')
          })

          // Individual CSS files
          for (const { id, content } of styleNodes) {
            const out = path.parse(fixWindowsPath(id).replace(
              path.resolve(__dirname, '../src'),
              path.resolve(__dirname, '../lib')
            ))
            mkdirp(out.dir).then(() => {
              writeFile(path.join(out.dir, out.name + '.css'), content, 'utf8')
            })
          }
        },
      }),
      alias({
        entries: [
          { find: /^@\/(.*)/, replacement: path.resolve(__dirname, '../src/$1') },
        ],
      }),
      {
        async buildEnd () {
          const components = Object.create(null)
          const directives = []
          const variables = []

          { // Components
            const { importedIds } = this.getModuleInfo(
              (await this.resolve('src/components/index.ts')).id
            )
            await Promise.all(importedIds.map(async id => {
              // Fix for Windows
              const importFrom = path.relative(path.resolve(__dirname, '../src'), fixWindowsPath(id)).replace(/\.ts$/, '.mjs')

              if (await this.resolve(path.join(id, '../_variables.scss')) != null) {
                variables.push(id)
              }

              const { ast } = this.getModuleInfo(id)
              walk(ast, {
                ExportNamedDeclaration (node) {
                  node.specifiers.forEach(node => {
                    components[node.exported.name] = importFrom
                  })
                  node.declaration?.declarations.forEach(node => {
                    components[node.id.name] = importFrom
                  })
                },
              })
            }))
          }

          { // Directives
            const { ast, importedIds } = this.getModuleInfo(
              (await this.resolve('src/directives/index.ts')).id
            )
            await Promise.all(importedIds.map(async id => {
              if (await this.resolve(path.join(id, '../_variables.scss')) != null) {
                variables.push(id)
              }
            }))
            walk(ast, {
              ExportNamedDeclaration (node) {
                node.specifiers.forEach(node => {
                  directives.push(node.exported.name)
                })
              },
            })
          }

          this.emitFile({
            type: 'asset',
            fileName: 'json/importMap.json',
            source: JSON.stringify({
              components: Object.fromEntries(Object.entries(components).map(entry => [entry[0], {
                from: entry[1],
                styles: [], // TODO
              }])),
              directives,
            }, null, 2),
          })

          this.emitFile({
            type: 'asset',
            fileName: '_component-variables.sass',
            source: variables.map(id => {
              return `@forward '` + path.join(
                '../lib',
                path.relative(path.resolve(__dirname, '../src'), id),
                '../_variables.scss'
              ) + `'`
            }).sort().join('\n'),
          })
        },
      },
    ],
  },
  {
<<<<<<< HEAD
    input: 'src/labs/index.ts',
    output: {
      file: 'dist/vuetify-labs.js',
      name: 'Vuetify',
      format: 'umd',
      globals: {
        vue: 'Vue',
      },
    },
=======
    input: 'src/labs/entry-bundler.ts',
    output: [
      {
        file: 'dist/vuetify-labs.js',
        name: 'Vuetify',
        format: 'umd',
        globals: { vue: 'Vue' },
        banner,
      },
      {
        file: 'dist/vuetify-labs.esm.js',
        format: 'es',
        sourcemap: true,
        banner,
      },
    ],
>>>>>>> 1515a12a
    external: ['vue'],
    plugins: [
      nodeResolve({ extensions }),
      babel({
        extensions,
        babelHelpers: 'inline',
      }),
      sass({
        options: {
          charset: false,
        },
<<<<<<< HEAD
        output () {},
=======
        output (styles, styleNodes) {
          mkdirp(path.resolve(__dirname, '../dist')).then(() => {
            return Promise.all([
              postcss([autoprefixer]).process(styles, { from: 'src' }),
              postcss([autoprefixer, cssnano({
                preset: 'default',
                postcssZindex: false,
                reduceIdents: false,
              })]).process(styles, { from: 'src' }),
            ])
          }).then(result => {
            writeFile(path.resolve(__dirname, '../dist/vuetify-labs.css'), banner + result[0].css, 'utf8')
            writeFile(path.resolve(__dirname, '../dist/vuetify-labs.min.css'), banner + result[1].css, 'utf8')
          })

          // Individual CSS files
          styleNodes = styleNodes.filter(node => node.id.includes('src/labs'))
          for (const { id, content } of styleNodes) {
            const out = path.parse(fixWindowsPath(id).replace(
              path.resolve(__dirname, '../src'),
              path.resolve(__dirname, '../lib')
            ))
            mkdirp(out.dir).then(() => {
              writeFile(path.join(out.dir, out.name + '.css'), content, 'utf8')
            })
          }
        },
>>>>>>> 1515a12a
      }),
      alias({
        entries: [
          { find: /^@\/(.*)/, replacement: path.resolve(__dirname, '../src/$1') },
        ],
      }),
      {
        async buildEnd () {
          const components = Object.create(null)
          const variables = []

          { // Components
            const { importedIds } = this.getModuleInfo(
              (await this.resolve('src/labs/components.ts')).id
            )
            await Promise.all(importedIds.map(async id => {
              // Fix for Windows
              const importFrom = path.relative(path.resolve(__dirname, '../src'), fixWindowsPath(id)).replace(/\.ts$/, '.mjs')

              if (await this.resolve(path.join(id, '../_variables.scss')) != null) {
                variables.push(id)
              }

              const { ast } = this.getModuleInfo(id)
              walk(ast, {
                ExportNamedDeclaration (node) {
                  node.specifiers.forEach(node => {
                    components[node.exported.name] = importFrom
                  })
                  node.declaration?.declarations.forEach(node => {
                    components[node.id.name] = importFrom
                  })
                },
              })
            }))
          }

          this.emitFile({
            type: 'asset',
            fileName: 'json/importMap-labs.json',
            source: JSON.stringify({
              components: Object.fromEntries(Object.entries(components).map(entry => [entry[0], {
                from: entry[1],
                styles: [], // TODO
              }])),
            }, null, 2),
          })

          this.emitFile({
            type: 'asset',
            fileName: '_component-variables-labs.sass',
            source: variables.map(id => {
              return `@forward '` + path.join(
                '../lib',
                path.relative(path.resolve(__dirname, '../src'), id),
                '../_variables.scss'
              ) + `'`
            }).sort().join('\n'),
          })
        }
      }
    ],
  },
]<|MERGE_RESOLUTION|>--- conflicted
+++ resolved
@@ -178,17 +178,6 @@
     ],
   },
   {
-<<<<<<< HEAD
-    input: 'src/labs/index.ts',
-    output: {
-      file: 'dist/vuetify-labs.js',
-      name: 'Vuetify',
-      format: 'umd',
-      globals: {
-        vue: 'Vue',
-      },
-    },
-=======
     input: 'src/labs/entry-bundler.ts',
     output: [
       {
@@ -205,7 +194,6 @@
         banner,
       },
     ],
->>>>>>> 1515a12a
     external: ['vue'],
     plugins: [
       nodeResolve({ extensions }),
@@ -217,9 +205,6 @@
         options: {
           charset: false,
         },
-<<<<<<< HEAD
-        output () {},
-=======
         output (styles, styleNodes) {
           mkdirp(path.resolve(__dirname, '../dist')).then(() => {
             return Promise.all([
@@ -247,7 +232,6 @@
             })
           }
         },
->>>>>>> 1515a12a
       }),
       alias({
         entries: [
