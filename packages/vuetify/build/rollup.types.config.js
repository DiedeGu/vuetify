import path from 'path'
import fs from 'fs/promises'
import { readFileSync } from 'fs'

import dts from 'rollup-plugin-dts'
import alias from '@rollup/plugin-alias'
import fg from 'fast-glob'
import mm from 'micromatch'

import importMap from '../dist/json/importMap.json'

const externalsPlugin = () => ({
  resolveId (source, importer) {
    if (importer && (source.endsWith('.sass') || source.endsWith('.scss'))) {
      return {
        id: source,
        external: true,
        moduleSideEffects: false,
      }
    }
  }
})

function createTypesConfig (input, output, renderChunk, filter) {
  input = 'types-temp/' + input
  let files = fg.sync(input)

  if (filter) files = filter(files)

  return files.map(file => {
    const outputFile = output.replace('*', mm.capture(input, file)[0])
    return {
      input: file,
      output: [{ file: outputFile, format: 'es' }],
      plugins: [
        dts(),
        externalsPlugin(),
        alias({
          entries: [
            { find: /^@\/(.*)/, replacement: path.resolve(__dirname, '../types-temp/$1') },
          ]
        }),
        {
          async renderChunk (code) {
            if (renderChunk) code = await renderChunk(code)
            return code.replaceAll(/import([^;])*?from 'vue-router'/gm, '// @ts-ignore\n$&')
          }
        },
      ],
    }
  })
}

async function getShims () {
  const components = Object.keys(importMap.components).map(name => (
    `    ${name}: typeof import('vuetify/components')['${name}']`
  )).join('\n')

  return (await fs.readFile(path.resolve(__dirname, '../src/shims.d.ts'), { encoding: 'utf8' }))
    .replace(/^\s+\/\/ @skip-build\s+.*$/gm, '')
    .replace(/^\s+\/\/ @generate-components$/gm, components)
}

export default [
  createTypesConfig('framework.d.ts', 'lib/index.d.ts', async code => {
    return code + '\n\n' + await getShims()
  }),
  createTypesConfig('entry-bundler.d.ts', 'dist/vuetify.d.ts', async code => {
    code = code.replaceAll(/type index_d\$1_V(\w+) = V(\w+);/gm, 'declare const index_d$$1_V$1: typeof V$2;')
    return code + '\n\n' + (await getShims()).replace(', VNodeChild } from \'vue\'', ' } from \'vue\'')
  }),
  createTypesConfig('blueprints/*.d.ts', 'lib/blueprints/*.d.ts'),
  createTypesConfig('components/index.d.ts', 'lib/components/index.d.ts'),
  createTypesConfig('components/*/index.d.ts', 'lib/components/*/index.d.ts', undefined, files => {
    const index = readFileSync(path.resolve(__dirname, '../src/components/index.ts'), { encoding: 'utf8' })
    const block = Array.from(index.matchAll(/^\/\/ export \* from '\.\/(.*)'$/gm), m => m[1])
    return files.filter(file => !block.some(name => file.includes(`/${name}/`)))
  }),
<<<<<<< HEAD
  createTypesConfig('labs/index.d.ts', 'dist/vuetify-labs.d.ts'),
=======
  createTypesConfig('labs/entry-bundler.d.ts', 'dist/vuetify-labs.d.ts', code => {
    return code.replaceAll(/type allComponents_d_V(\w+) = V(\w+);/gm, 'declare const allComponents_d_V$1: typeof V$2;')
  }),
>>>>>>> 1515a12a
  createTypesConfig('labs/components.d.ts', 'lib/labs/components.d.ts'),
  createTypesConfig('labs/*/index.d.ts', 'lib/labs/*/index.d.ts'),
  createTypesConfig('directives/index.d.ts', 'lib/directives/index.d.ts'),
  createTypesConfig('locale/index.d.ts', 'lib/locale/index.d.ts'),
  createTypesConfig('locale/adapters/*.d.ts', 'lib/locale/adapters/*.d.ts'),
  createTypesConfig('iconsets/*.d.ts', 'lib/iconsets/*.d.ts'),
].flat()<|MERGE_RESOLUTION|>--- conflicted
+++ resolved
@@ -76,13 +76,9 @@
     const block = Array.from(index.matchAll(/^\/\/ export \* from '\.\/(.*)'$/gm), m => m[1])
     return files.filter(file => !block.some(name => file.includes(`/${name}/`)))
   }),
-<<<<<<< HEAD
-  createTypesConfig('labs/index.d.ts', 'dist/vuetify-labs.d.ts'),
-=======
   createTypesConfig('labs/entry-bundler.d.ts', 'dist/vuetify-labs.d.ts', code => {
     return code.replaceAll(/type allComponents_d_V(\w+) = V(\w+);/gm, 'declare const allComponents_d_V$1: typeof V$2;')
   }),
->>>>>>> 1515a12a
   createTypesConfig('labs/components.d.ts', 'lib/labs/components.d.ts'),
   createTypesConfig('labs/*/index.d.ts', 'lib/labs/*/index.d.ts'),
   createTypesConfig('directives/index.d.ts', 'lib/directives/index.d.ts'),
