--- conflicted
+++ resolved
@@ -19,51 +19,8 @@
   },
   directives,
   ssr: !!process.env.VITE_SSR,
-<<<<<<< HEAD
-  locale: {
-    locale: 'en-US',
-    messages: {
-      'en-US': en,
-      ar,
-      'sv-SE': sv,
-      ja,
-    },
-  },
-  date: {
-    adapter: VuetifyDateAdapter,
-    // locale: {
-    //   'sv-SE': datefnssv,
-    //   'en-US': datefnsen,
-    // },
-  },
-  icons: {
-    defaultSet: 'mdi',
-    aliases,
-    sets: {
-      mdi,
-      fa,
-    },
-  },
-  theme: {
-    variations: {
-      colors: ['primary', 'secondary'],
-      darken: 3,
-      lighten: 3,
-    },
-    themes: {
-      light: {
-        colors: {
-          primary: '#3F51B5',
-          secondary: '#FF4081',
-          accent: '#009688',
-        },
-      },
-    },
-  },
-=======
   date,
   defaults,
   icons,
   locale,
->>>>>>> c2fa862b
 })