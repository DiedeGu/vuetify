import '@mdi/font/css/materialdesignicons.css'
import 'vuetify/src/styles/main.sass'
import { createVuetify } from 'vuetify/src/framework'
import { aliases, mdi } from 'vuetify/src/iconsets/mdi'
import { fa } from 'vuetify/src/iconsets/fa-svg'
import { ar, en, ja, sv } from 'vuetify/src/locale'
<<<<<<< HEAD
import DateFnsAdapter from 'vuetify/src/adapters/date-fns'
=======
import * as directives from 'vuetify/src/directives'
import DateFnsAdapter from 'vuetify/src/adapters/vuetify'
>>>>>>> 5d4693dc

export default createVuetify({
  directives,
  ssr: !!process.env.VITE_SSR,
  date: {
    adapter: DateFnsAdapter,
  },
  locale: {
    messages: {
      en,
      ar,
      sv,
      ja,
    },
  },
  date: {
    adapter: DateFnsAdapter,
  },
  icons: {
    defaultSet: 'mdi',
    aliases,
    sets: {
      mdi,
      fa,
    },
  },
  theme: {
    variations: {
      colors: ['primary', 'secondary'],
      darken: 3,
      lighten: 3,
    },
    themes: {
      light: {
        colors: {
          primary: '#3F51B5',
          secondary: '#FF4081',
          accent: '#009688',
        },
      },
    },
  },
})<|MERGE_RESOLUTION|>--- conflicted
+++ resolved
@@ -4,19 +4,12 @@
 import { aliases, mdi } from 'vuetify/src/iconsets/mdi'
 import { fa } from 'vuetify/src/iconsets/fa-svg'
 import { ar, en, ja, sv } from 'vuetify/src/locale'
-<<<<<<< HEAD
-import DateFnsAdapter from 'vuetify/src/adapters/date-fns'
-=======
 import * as directives from 'vuetify/src/directives'
-import DateFnsAdapter from 'vuetify/src/adapters/vuetify'
->>>>>>> 5d4693dc
+import VuetifyDateAdapter from 'vuetify/src/adapters/vuetify'
 
 export default createVuetify({
   directives,
   ssr: !!process.env.VITE_SSR,
-  date: {
-    adapter: DateFnsAdapter,
-  },
   locale: {
     messages: {
       en,
@@ -26,7 +19,7 @@
     },
   },
   date: {
-    adapter: DateFnsAdapter,
+    adapter: VuetifyDateAdapter,
   },
   icons: {
     defaultSet: 'mdi',
