--- conflicted
+++ resolved
@@ -4,11 +4,8 @@
 import { aliases, mdi } from 'vuetify/src/iconsets/mdi'
 import { fa } from 'vuetify/src/iconsets/fa-svg'
 import { ar, en, ja, sv } from 'vuetify/src/locale'
-<<<<<<< HEAD
+import * as directives from 'vuetify/src/directives'
 import DateFnsAdapter from 'vuetify/src/adapters/vuetify'
-=======
-import * as directives from 'vuetify/src/directives'
->>>>>>> a7ec1487
 
 export default createVuetify({
   directives,
