{
  "name": "vuetify",
  "description": "Vue.js 2 Semantic Component Framework",
<<<<<<< HEAD
  "version": "2.0.0-alpha.5",
=======
  "version": "1.5.3",
>>>>>>> d24f528a
  "author": {
    "name": "John Leider",
    "email": "john@vuetifyjs.com"
  },
  "license": "MIT",
  "homepage": "http://vuetifyjs.com",
  "repository": "vuetifyjs/vuetify",
  "main": "dist/vuetify.js",
  "module": "dist/vuetify.js",
  "jsdelivr": "dist/vuetify.js",
  "unpkg": "dist/vuetify.js",
  "types": "types/index.d.ts",
  "sideEffects": [
    "*.styl",
    "*.sass",
    "*.scss",
    "*.css"
  ],
  "scripts": {
    "watch": "cross-env TARGET=development webpack --config build/config.js --progress --hide-modules --watch",
    "dev": "cross-env NODE_ENV=development webpack-dev-server --config build/webpack.dev.config.js --hot",
    "build": "concurrently \"yarn build:dist --no-progress\" \"yarn build:lib\" -n \"dist,lib\" --kill-others-on-fail -r",
    "build:dist": "rimraf dist && cross-env NODE_ENV=production webpack --config build/config.js --progress --hide-modules",
    "tsc": "tsc",
    "build:lib": "node build/build-lib.js",
    "debug:test": "cross-env NODE_ENV=test node --inspect --inspect-brk ./node_modules/jest/bin/jest.js --no-cache -i --verbose",
    "test": "node build/run-tests.js",
    "test:unix": "cross-env NODE_ENV=test jest",
    "test:win32": "cross-env NODE_ENV=test jest -i",
    "test:coverage": "yarn test --coverage",
    "test:types": "tsc -p ./types/test/tsconfig.json",
    "lint": "concurrently -n \"tsc,tslint,eslint,types\" --kill-others-on-fail \"tsc --noEmit --pretty\" \"tslint -p . src/**/*.ts -t verbose\" \"eslint --ext .js,.ts src\" \"yarn test:types\"",
    "lint:fix": "concurrently -n \"tsc,tslint,eslint,types\" --kill-others-on-fail \"tsc --noEmit --pretty\" \"tslint --fix -p . -c .tslint.js src/**/*.ts -t stylish\" \"eslint --fix --ext .js,.ts src\" \"yarn test:types\""
  },
  "devDependencies": {
    "@types/jest": "^22.2.3",
    "@types/node": "^11.9.4",
    "@vue/test-utils": "^1.0.0-beta.29",
    "autoprefixer": "^9.4.8",
    "avoriaz": "^6.3.0",
    "babel-cli": "^6.26.0",
    "babel-core": "^6.26.3",
    "babel-loader": "^7.1.5",
    "babel-plugin-detective": "^2.0.0",
    "babel-plugin-module-resolver": "^3.2.0",
    "babel-plugin-transform-define": "^1.3.1",
    "babel-plugin-transform-object-rest-spread": "^6.26.0",
    "babel-polyfill": "^6.26.0",
    "babel-preset-env": "^1.7.0",
    "concurrently": "^4.1.0",
    "cross-env": "^5.2.0",
    "css-loader": "^2.1.0",
    "css-mqpacker": "^7.0.0",
    "cssnano": "^4.1.10",
    "eslint-loader": "^2.1.2",
    "eslint-plugin-jest": "^22.3.0",
    "file-loader": "^3.0.1",
    "fork-ts-checker-webpack-plugin": "^0.5.2",
    "friendly-errors-webpack-plugin": "^1.7.0",
    "happypack": "^5.0.1",
    "identity-obj-proxy": "^3.0.0",
    "mini-css-extract-plugin": "^0.5.0",
    "node-sass": "^4.11.0",
    "optimize-css-assets-webpack-plugin": "^5.0.1",
    "postcss-loader": "^3.0.0",
    "pug": "^2.0.3",
    "pug-loader": "^2.4.0",
    "rimraf": "^2.6.3",
    "sass-loader": "^7.1.0",
    "style-loader": "^0.23.1",
    "stylus": "^0.54.5",
    "stylus-loader": "^3.0.2",
    "ts-loader": "^5.3.3",
    "url-loader": "^1.1.2",
    "vue-router": "^3.0.2",
    "vuetify-loader": "^1.2.1",
    "webpack-dev-server": "^3.2.0"
  },
  "peerDependencies": {
    "vue": "^2.5.18"
  },
  "publishConfig": {
    "access": "public"
  }
}<|MERGE_RESOLUTION|>--- conflicted
+++ resolved
@@ -1,11 +1,7 @@
 {
   "name": "vuetify",
   "description": "Vue.js 2 Semantic Component Framework",
-<<<<<<< HEAD
   "version": "2.0.0-alpha.5",
-=======
-  "version": "1.5.3",
->>>>>>> d24f528a
   "author": {
     "name": "John Leider",
     "email": "john@vuetifyjs.com"
