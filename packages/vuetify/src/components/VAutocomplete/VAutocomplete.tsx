--- conflicted
+++ resolved
@@ -172,7 +172,7 @@
     ))
 
     const listRef = ref<VList>()
-    const { onListScroll, onListKeydown } = useScrolling(listRef)
+    const { onListScroll, onListKeydown } = useScrolling(listRef, vTextFieldRef)
     function onClear (e: MouseEvent) {
       if (props.openOnClear) {
         menu.value = true
@@ -271,11 +271,6 @@
           selectionIndex.value = -1
           vTextFieldRef.value.setSelectionRange(0, 0)
         }
-      }
-    }
-    function onListKeydown (e: KeyboardEvent) {
-      if (e.key === 'Tab') {
-        vTextFieldRef.value?.focus()
       }
     }
 
@@ -428,12 +423,8 @@
                       onKeydown={ onListKeydown }
                       onFocusin={ onFocusin }
                       onFocusout={ onFocusout }
-<<<<<<< HEAD
-                      onKeydown={ onListKeydown }
                       onScrollPassive={ onListScroll }
-=======
                       tabindex="-1"
->>>>>>> 263e12ca
                     >
                       { slots['prepend-item']?.() }
 
