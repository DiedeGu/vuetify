/// <reference types="../../../../types/cypress" />

import { VForm } from '@/components/VForm'
import { ref } from 'vue'
import { VAutocomplete } from '../VAutocomplete'
import { keyValues } from '@/util'

describe('VAutocomplete', () => {
  it('should close only first chip', () => {
    const items = ['Item 1', 'Item 2', 'Item 3', 'Item 4']

    const selectedItems = ['Item 1', 'Item 2', 'Item 3']

    cy.mount(() => (
      <VAutocomplete
        items={ items }
        modelValue={ selectedItems }
        chips
        closableChips
        multiple
      />
    ))

    cy.get('.v-chip__close').eq(0).click()
    cy.get('input').should('exist')
    cy.get('.v-chip').should('have.length', 2)
  })

  it('should have selected chip with array of strings', () => {
    const items = ref(['California', 'Colorado', 'Florida'])

    const selectedItems = ref(['California', 'Colorado'])

    cy.mount(() => (
      <VAutocomplete
        v-model={ selectedItems.value }
        items={ items.value }
        chips
        multiple
        closableChips
      />
    ))

    cy.get('.mdi-menu-down').click()

    cy.get('.v-list-item--active').should('have.length', 2)
    cy.get('.v-list-item--active input').eq(0).click()
    cy.then(() => {
      expect(selectedItems.value).to.deep.equal(['Colorado'])
    })

    cy.get('.v-list-item--active').should('have.length', 1)

    cy.get('.v-chip__close').eq(0).click()
    cy.get('.v-chip')
      .should('have.length', 0)
      .should(() => expect(selectedItems.value).to.be.empty)
  })

  it('should have selected chip with return-object', () => {
    const items = ref([
      {
        title: 'Item 1',
        value: 'item1',
      },
      {
        title: 'Item 2',
        value: 'item2',
      },
    ])

    const selectedItems = ref([
      {
        title: 'Item 1',
        value: 'item1',
      },
    ])

    cy.mount(() => (
      <VAutocomplete
        v-model={ selectedItems.value }
        items={ items.value }
        returnObject
        chips
        multiple
      />
    ))

    cy.get('.mdi-menu-down').click()

    cy.get('.v-list-item--active').should('have.length', 1)
    cy.get('.v-list-item--active input').click()
    cy.then(() => {
      expect(selectedItems.value).to.be.empty
    })
    cy.get('.v-list-item--active').should('have.length', 0)
  })

  it('should not be clickable when in readonly', () => {
    const items = ['Item 1', 'Item 2', 'Item 3', 'Item 4']

    const selectedItems = 'Item 1'

    cy.mount(() => (
      <VAutocomplete
        items={ items }
        modelValue={ selectedItems }
        readonly
      />
    ))

    cy.get('.v-autocomplete').click()
    cy.get('.v-list-item').should('have.length', 0)
    cy.get('.v-select--active-menu').should('have.length', 0)

    cy.get('.v-autocomplete input').as('input')
      .focus()
    cy.get('@input').type('{downarrow}', { force: true })
    cy.get('.v-list-item').should('have.length', 0)
    cy.get('.v-select--active-menu').should('have.length', 0)
  })

  it('should not be clickable when in readonly form', () => {
    const items = ['Item 1', 'Item 2', 'Item 3', 'Item 4']

    const selectedItems = 'Item 1'

    cy.mount(() => (
      <VForm readonly>
        <VAutocomplete
          items={ items }
          modelValue={ selectedItems }
          readonly
        />
      </VForm>
    ))

    cy.get('.v-autocomplete').click()
    cy.get('.v-list-item').should('have.length', 0)
    cy.get('.v-select--active-menu').should('have.length', 0)

    cy.get('.v-autocomplete input').as('input')
      .focus()
    cy.get('@input').type('{downarrow}', { force: true })
    cy.get('.v-list-item').should('have.length', 0)
    cy.get('.v-select--active-menu').should('have.length', 0)
  })

<<<<<<< HEAD
  // issue #16442
  it('should allow null as legit itemValue', () => {
    const items = [
      { name: 'Default Language', code: null },
      { code: 'en-US', name: 'English' },
      { code: 'de-DE', name: 'German' },
    ]

    const selectedItems = null
=======
  // https://github.com/vuetifyjs/vuetify/issues/16210
  it('should return item object as the argument of item-title function', () => {
    const items = [
      { id: 1, name: 'a' },
      { id: 2, name: 'b' },
    ]

    const selectedItems = ref(null)

    function itemTitleFunc (item: any) {
      return 'Item: ' + JSON.stringify(item)
    }

    const itemTitleFuncSpy = cy.spy(itemTitleFunc).as('itemTitleFunc')
>>>>>>> bb26cfac

    cy.mount(() => (
      <VAutocomplete
        items={ items }
        modelValue={ selectedItems }
<<<<<<< HEAD
        itemTitle="name"
        itemValue="code"
      />
    ))

    cy.get('.v-autocomplete__selection').eq(0).invoke('text').should('equal', 'Default Language')
=======
        item-title={ itemTitleFuncSpy }
        item-value="id"
      />
    ))

    cy.get('.v-autocomplete').click()

    cy.get('.v-list-item').eq(0).click({ waitForAnimations: false }).should(() => {
      expect(selectedItems.value).to.deep.equal(1)
    })

    cy.get('@itemTitleFunc')
      .should('have.been.calledWith', { id: 1, name: 'a' })

    cy.get('.v-autocomplete__selection-text').should('have.text', `Item: {"id":1,"name":"a"}`)
>>>>>>> bb26cfac
  })

  describe('hide-selected', () => {
    it('should hide selected item(s)', () => {
      const items = ['Item 1', 'Item 2', 'Item 3', 'Item 4']

      const selectedItems = ['Item 1', 'Item 2']

      cy.mount(() => (
        <VAutocomplete
          items={ items }
          modelValue={ selectedItems }
          hideSelected
          multiple
        />
      ))

      cy.get('.mdi-menu-down').click()

      cy.get('.v-overlay__content .v-list-item').should('have.length', 2)
      cy.get('.v-overlay__content .v-list-item .v-list-item-title').eq(0).should('have.text', 'Item 3')
      cy.get('.v-overlay__content .v-list-item .v-list-item-title').eq(1).should('have.text', 'Item 4')
    })
  })

  // https://github.com/vuetifyjs/vuetify/issues/16055
  it('should not replicate html select hotkeys in v-autocomplete', () => {
    const items = ref(['aaa', 'foo', 'faa'])

    const selectedItems = ref(undefined)

    cy.mount(() => (
      <VAutocomplete
        v-model={ selectedItems.value }
        items={ items.value }
      />
    ))

    cy.get('.v-autocomplete')
      .click()
      .get('.v-autocomplete input')
      .focus()
      .type('f', { force: true })
      .get('.v-list-item').should('have.length', 2)
      .then(_ => {
        expect(selectedItems.value).equal(undefined)
      })
  })

  it('should conditionally show placeholder', () => {
    cy.mount(props => (
      <VAutocomplete placeholder="Placeholder" { ...props } />
    ))
      .get('.v-autocomplete input')
      .should('have.attr', 'placeholder', 'Placeholder')
      .setProps({ label: 'Label' })
      .get('.v-autocomplete input')
      .should('not.be.visible')
      .get('.v-autocomplete input')
      .focus()
      .should('have.attr', 'placeholder', 'Placeholder')
      .should('be.visible')
      .blur()
      .setProps({ persistentPlaceholder: true })
      .get('.v-autocomplete input')
      .should('have.attr', 'placeholder', 'Placeholder')
      .should('be.visible')
      .setProps({ modelValue: 'Foobar' })
      .get('.v-autocomplete input')
      .should('not.have.attr', 'placeholder')
      .setProps({ multiple: true, modelValue: ['Foobar'] })
      .get('.v-autocomplete input')
      .should('not.have.attr', 'placeholder')
  })

  it('should keep TextField focused while selecting items from open menu', () => {
    cy.mount(() => (
      <VAutocomplete
        multiple
        items={['California', 'Colorado', 'Florida', 'Georgia', 'Texas', 'Wyoming']}
      />
    ))

    cy.get('.v-autocomplete')
      .click()

    cy.get('.v-list')
      .trigger('keydown', { key: keyValues.down, waitForAnimations: false })
      .trigger('keydown', { key: keyValues.down, waitForAnimations: false })
      .trigger('keydown', { key: keyValues.down, waitForAnimations: false })

    cy.get('.v-field').should('have.class', 'v-field--focused')
  })
})<|MERGE_RESOLUTION|>--- conflicted
+++ resolved
@@ -146,8 +146,7 @@
     cy.get('.v-select--active-menu').should('have.length', 0)
   })
 
-<<<<<<< HEAD
-  // issue #16442
+  // https://github.com/vuetifyjs/vuetify/issues/16442
   it('should allow null as legit itemValue', () => {
     const items = [
       { name: 'Default Language', code: null },
@@ -156,7 +155,19 @@
     ]
 
     const selectedItems = null
-=======
+
+    cy.mount(() => (
+      <VAutocomplete
+        items={ items }
+        modelValue={ selectedItems }
+        itemTitle="name"
+        itemValue="code"
+      />
+    ))
+
+    cy.get('.v-autocomplete__selection').eq(0).invoke('text').should('equal', 'Default Language')
+  })
+
   // https://github.com/vuetifyjs/vuetify/issues/16210
   it('should return item object as the argument of item-title function', () => {
     const items = [
@@ -171,20 +182,11 @@
     }
 
     const itemTitleFuncSpy = cy.spy(itemTitleFunc).as('itemTitleFunc')
->>>>>>> bb26cfac
-
-    cy.mount(() => (
-      <VAutocomplete
-        items={ items }
-        modelValue={ selectedItems }
-<<<<<<< HEAD
-        itemTitle="name"
-        itemValue="code"
-      />
-    ))
-
-    cy.get('.v-autocomplete__selection').eq(0).invoke('text').should('equal', 'Default Language')
-=======
+
+    cy.mount(() => (
+      <VAutocomplete
+        items={ items }
+        modelValue={ selectedItems }
         item-title={ itemTitleFuncSpy }
         item-value="id"
       />
@@ -200,7 +202,6 @@
       .should('have.been.calledWith', { id: 1, name: 'a' })
 
     cy.get('.v-autocomplete__selection-text').should('have.text', `Item: {"id":1,"name":"a"}`)
->>>>>>> bb26cfac
   })
 
   describe('hide-selected', () => {
