--- conflicted
+++ resolved
@@ -15,13 +15,8 @@
 import { useSsrBoot } from '@/composables/ssrBoot'
 
 // Utilities
-<<<<<<< HEAD
 import { computed, Suspense, toRef } from 'vue'
-import { convertToUnit, defineComponent } from '@/util'
-=======
-import { computed, toRef } from 'vue'
 import { convertToUnit, genericComponent, useRender } from '@/util'
->>>>>>> a02a5b2b
 
 // Types
 import { VBtnToggleSymbol } from '@/components/VBtnToggle/VBtnToggle'
@@ -125,7 +120,6 @@
             ssrBootStyles.value,
           ]}
         >
-<<<<<<< HEAD
           <div class="v-bottom-navigation__content">
             <Suspense>
               <>
@@ -133,13 +127,6 @@
               </>
             </Suspense>
           </div>
-=======
-          { slots.default && (
-            <div class="v-bottom-navigation__content">
-              { slots.default() }
-            </div>
-          )}
->>>>>>> a02a5b2b
         </props.tag>
       )
     })
