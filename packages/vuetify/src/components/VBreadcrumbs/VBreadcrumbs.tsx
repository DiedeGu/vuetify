--- conflicted
+++ resolved
@@ -30,19 +30,6 @@
   disabled?: boolean
 })
 
-<<<<<<< HEAD
-export const VBreadcrumbs = genericComponent<new <T extends BreadcrumbItem>(
-  props: {
-    items?: T[]
-  },
-  slots: {
-    prepend: []
-    title: [{ item: T, index: number }]
-    divider: [{ item: T, index: number }]
-    default: []
-  }
-) => GenericProps<typeof props, typeof slots>>()({
-=======
 export const makeVBreadcrumbsProps = propsFactory({
   activeClass: String,
   activeColor: String,
@@ -63,17 +50,19 @@
   ...makeDensityProps(),
   ...makeRoundedProps(),
   ...makeTagProps({ tag: 'ul' }),
-}, 'v-breacrumbs')
+}, 'v-breadcrumbs')
 
-export const VBreadcrumbs = genericComponent<new <T extends BreadcrumbItem>(props: {
-  items?: T[]
-}) => GenericProps<typeof props, {
-  prepend: []
-  title: [{ item: T, index: number }]
-  divider: [{ item: T, index: number }]
-  default: []
-}>>()({
->>>>>>> 24396ea3
+export const VBreadcrumbs = genericComponent<new <T extends BreadcrumbItem>(
+  props: {
+    items?: T[]
+  },
+  slots: {
+    prepend: []
+    title: [{ item: T, index: number }]
+    divider: [{ item: T, index: number }]
+    default: []
+  }
+) => GenericProps<typeof props, typeof slots>>()({
   name: 'VBreadcrumbs',
 
   props: makeVBreadcrumbsProps(),
