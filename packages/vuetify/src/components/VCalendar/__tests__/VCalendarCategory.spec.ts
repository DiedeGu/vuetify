--- conflicted
+++ resolved
@@ -6,19 +6,11 @@
   Wrapper,
   MountOptions,
 } from '@vue/test-utils'
-<<<<<<< HEAD
 // import { ExtractVue } from '../../../util/mixins'
-// import VCalendarCategory from '../VCalendarCategory'
+// import VCalendar from '../VCalendar'
 
 describe.skip('VCalendarCategory', () => {
-  type Instance = ExtractVue<typeof VCalendarCategory>
-=======
-import { ExtractVue } from '../../../util/mixins'
-import VCalendar from '../VCalendar'
-
-describe('VCalendarCategory', () => {
   type Instance = ExtractVue<typeof VCalendar>
->>>>>>> 913ab172
   let mountFunction: (options?: MountOptions<Instance>) => Wrapper<Instance>
   beforeEach(() => {
     mountFunction = (options?: MountOptions<Instance>) => {
