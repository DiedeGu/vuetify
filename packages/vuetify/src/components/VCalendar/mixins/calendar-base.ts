--- conflicted
+++ resolved
@@ -15,7 +15,6 @@
 import {
   parseTimestamp,
   getWeekdaySkips,
-  getTimestampIdentifier,
   createDayList,
   createNativeLocaleFormatter,
   getStartOfWeek,
@@ -43,7 +42,7 @@
     parsedWeekdays (): number[] {
       return Array.isArray(this.weekdays)
         ? this.weekdays
-        : this.weekdays.split(',').map(x => parseInt(x, 10))
+        : (this.weekdays || '').split(',').map(x => parseInt(x, 10))
     },
     weekdaySkips (): number[] {
       return getWeekdaySkips(this.parsedWeekdays)
@@ -56,16 +55,8 @@
     parsedStart (): CalendarTimestamp {
       return parseTimestamp(this.start) as CalendarTimestamp
     },
-<<<<<<< HEAD
     parsedEnd (): CalendarTimestamp {
       return (this.end ? parseTimestamp(this.end) : this.parsedStart) as CalendarTimestamp
-=======
-    parsedEnd (): VTimestamp {
-      const start = this.parsedStart
-      const end: VTimestamp = this.end ? parseTimestamp(this.end) || start : start
-
-      return getTimestampIdentifier(end) < getTimestampIdentifier(start) ? start : end
->>>>>>> 39bec784
     },
     days (): CalendarTimestamp[] {
       return createDayList(
@@ -111,19 +102,11 @@
         'v-outside': outside,
       }
     },
-<<<<<<< HEAD
     getStartOfWeek (timestamp: CalendarTimestamp): CalendarTimestamp {
       return getStartOfWeek(timestamp, this.weekdays, this.times.today)
     },
     getEndOfWeek (timestamp: CalendarTimestamp): CalendarTimestamp {
       return getEndOfWeek(timestamp, this.weekdays, this.times.today)
-=======
-    getStartOfWeek (timestamp: VTimestamp): VTimestamp {
-      return getStartOfWeek(timestamp, this.parsedWeekdays, this.times.today)
-    },
-    getEndOfWeek (timestamp: VTimestamp): VTimestamp {
-      return getEndOfWeek(timestamp, this.parsedWeekdays, this.times.today)
->>>>>>> 39bec784
     },
     getFormatter (options: object): CalendarFormatter {
       return createNativeLocaleFormatter(
