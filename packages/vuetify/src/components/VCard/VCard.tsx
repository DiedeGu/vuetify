--- conflicted
+++ resolved
@@ -5,7 +5,6 @@
 
 // Components
 import { VCardActions } from './VCardActions'
-import type { VCardItemSlots } from './VCardItem'
 import { VCardItem } from './VCardItem'
 import { VCardText } from './VCardText'
 import { VDefaultsProvider } from '@/components/VDefaultsProvider'
@@ -35,11 +34,9 @@
 import { genericComponent, propsFactory, useRender } from '@/util'
 
 // Types
+import type { VCardItemSlots } from './VCardItem'
 import type { LoaderSlotProps } from '@/composables/loader'
 
-<<<<<<< HEAD
-export type VCardSlots = VCardItemSlots & {
-=======
 export const makeVCardProps = propsFactory({
   appendAvatar: String,
   appendIcon: IconValue,
@@ -76,8 +73,7 @@
   ...makeVariantProps({ variant: 'elevated' } as const),
 }, 'v-card')
 
-export type VCardSlots = {
->>>>>>> 24396ea3
+export type VCardSlots = VCardItemSlots & {
   default: []
   actions: []
   text: []
