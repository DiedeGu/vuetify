// @ts-nocheck
/* eslint-disable */

// Libraries
<<<<<<< HEAD
// import Vue from 'vue'
=======
>>>>>>> dee0d591

// Components
// import VCarousel from '../VCarousel'
// import VCarouselItem from '../VCarouselItem'
// import VProgressLinear from '../../VProgressLinear/VProgressLinear'

// Utilities
import {
  mount,
  MountOptions,
  Wrapper,
} from '@vue/test-utils'
<<<<<<< HEAD
// import { waitAnimationFrame } from '../../../../test'
=======
import { waitAnimationFrame } from '../../../../test'
import { VThemeProvider } from '../../VThemeProvider'
>>>>>>> dee0d591

describe.skip('VCarousel.ts', () => {
  type Instance = InstanceType<typeof VCarousel>
  let mountFunction: (options?: MountOptions<Instance>) => Wrapper<Instance>

  beforeEach(() => {
    mountFunction = (options = {}) => {
      return mount(VCarousel, {
        sync: false,
        mocks: {
          $vuetify: {
            rtl: false,
            lang: {
              t: str => str,
            },
          },
        },
        ...options,
      })
    }
  })

  // TODO: animation frame not starting with jest 24
  it.skip('it should restart or clear timeout on cycle change', async () => {
    const wrapper = mountFunction({
      propsData: { cycle: false },
    })

    const restartTimeout = jest.spyOn(wrapper.vm, 'restartTimeout')

    expect(wrapper.vm.slideTimeout).toBeUndefined()

    wrapper.setProps({ cycle: true })

    await waitAnimationFrame()

    expect(wrapper.vm.slideTimeout).toBeTruthy()
    expect(restartTimeout).toHaveBeenCalled()

    wrapper.setProps({ cycle: false })

    await waitAnimationFrame()

    expect(wrapper.vm.slideTimeout).toBeUndefined()
  })

  it('should generate vertical delimiters', () => {
    const wrapper = mountFunction({
      propsData: { verticalDelimiters: 'left' },
    })

    expect(wrapper.html()).toMatchSnapshot()

    wrapper.setProps({ verticalDelimiters: 'right' })

    expect(wrapper.html()).toMatchSnapshot()
  })

  it('should generate delimiters for each item', async () => {
    const wrapper = mountFunction({
      slots: {
        default: [
          { extends: VCarouselItem },
          { extends: VCarouselItem },
          { extends: VCarouselItem },
        ],
      },
    })

    await wrapper.vm.$nextTick()
    const items = wrapper.findAll('.v-carousel__controls__item')

    expect(items).toHaveLength(3)

    items.wrappers.forEach(item => {
      expect(item.attributes()['aria-label']).toBeDefined()
    })

    items.at(1).trigger('click')

    expect(wrapper.vm.internalIndex).toBe(1)

    items.at(0).trigger('click')

    expect(wrapper.vm.internalIndex).toBe(0)
  })

  it('should render a progress component', async () => {
    const wrapper = mountFunction({
      propsData: {
        progress: true,
      },
    })

    expect(wrapper.find(VProgressLinear).element).toBeTruthy()
  })

  it('should update internal height when height changes', async () => {
    const wrapper = mountFunction()

    wrapper.setProps({ height: 300 })

    await wrapper.vm.$nextTick()

    expect(wrapper.vm.internalHeight).toBe(300)

    wrapper.setProps({ height: 0 })

    await wrapper.vm.$nextTick()

    expect(wrapper.vm.internalHeight).toBe(300)
  })

  it('should have the correct theme', async () => {
    const localMountFunction = (options?: MountOptions<Instance>, props?: object) => {
      return mount({
        render (createElement) {
          return createElement(VCarousel, { props }, [
            createElement(VCarouselItem, [
              createElement(VThemeProvider, 'test'),
            ]),
          ])
        },
      }, {
        sync: false,
        mocks: {
          $vuetify: {
            rtl: false,
            lang: {
              t: str => str,
            },
          },
        },
        ...options,
      }).find(VCarousel) as Wrapper<Instance>
    }

    let wrapper = localMountFunction()

    expect(wrapper.vm.isDark).toBeTruthy()

    expect(wrapper.find(VThemeProvider).vm.isDark).toBeFalsy()

    wrapper = localMountFunction({ provide: { theme: { isDark: true } } })

    expect(wrapper.vm.isDark).toBeTruthy()

    expect(wrapper.find(VThemeProvider).vm.isDark).toBeTruthy()

    wrapper = localMountFunction(undefined, { light: true })

    expect(wrapper.vm.isDark).toBeFalsy()

    expect(wrapper.find(VThemeProvider).vm.isDark).toBeFalsy()
  })

  it('should not throw an error in a v-if', async () => {
    const wrapper = mount({
      props: {
        show: Boolean,
      },
      render (createElement) {
        return createElement('div', this.show ? [
          createElement(VCarousel, [createElement(VCarouselItem, 'test')]),
        ] : [])
      },
    }, {
      sync: false,
      mocks: {
        $vuetify: {
          rtl: false,
          lang: {
            t: str => str,
          },
        },
      },
      propsData: {
        show: false,
      },
    }) as Wrapper<Instance>

    await wrapper.vm.$nextTick()

    expect(wrapper.find(VCarousel).exists()).toBeFalsy()

    wrapper.setProps({ show: true })

    await wrapper.vm.$nextTick()

    expect(wrapper.find(VCarousel).exists()).toBeTruthy()
  })
})<|MERGE_RESOLUTION|>--- conflicted
+++ resolved
@@ -1,11 +1,5 @@
 // @ts-nocheck
 /* eslint-disable */
-
-// Libraries
-<<<<<<< HEAD
-// import Vue from 'vue'
-=======
->>>>>>> dee0d591
 
 // Components
 // import VCarousel from '../VCarousel'
@@ -18,12 +12,8 @@
   MountOptions,
   Wrapper,
 } from '@vue/test-utils'
-<<<<<<< HEAD
 // import { waitAnimationFrame } from '../../../../test'
-=======
-import { waitAnimationFrame } from '../../../../test'
-import { VThemeProvider } from '../../VThemeProvider'
->>>>>>> dee0d591
+// import { VThemeProvider } from '../../VThemeProvider'
 
 describe.skip('VCarousel.ts', () => {
   type Instance = InstanceType<typeof VCarousel>
