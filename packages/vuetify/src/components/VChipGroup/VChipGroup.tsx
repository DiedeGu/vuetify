--- conflicted
+++ resolved
@@ -18,19 +18,6 @@
 
 export const VChipGroupSymbol = Symbol.for('vuetify:v-chip-group')
 
-<<<<<<< HEAD
-type VChipGroupProps = {
-  default: [{
-    isSelected: (id: number) => boolean
-    select: (id: number, value: boolean) => void
-    next: () => void
-    prev: () => void
-    selected: readonly number[]
-  }]
-}
-
-export const VChipGroup = genericComponent<VChipGroupProps>()({
-=======
 export const makeVChipGroupProps = propsFactory({
   column: Boolean,
   filter: Boolean,
@@ -46,8 +33,17 @@
   ...makeVariantProps({ variant: 'tonal' } as const),
 }, 'v-chip-group')
 
-export const VChipGroup = genericComponent()({
->>>>>>> 24396ea3
+type VChipGroupProps = {
+  default: [{
+    isSelected: (id: number) => boolean
+    select: (id: number, value: boolean) => void
+    next: () => void
+    prev: () => void
+    selected: readonly number[]
+  }]
+}
+
+export const VChipGroup = genericComponent<VChipGroupProps>()({
   name: 'VChipGroup',
 
   props: makeVChipGroupProps(),
