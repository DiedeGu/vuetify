--- conflicted
+++ resolved
@@ -31,12 +31,12 @@
   color: Object as PropType<HSV | null>,
   disabled: Boolean,
   mode: {
-    type: String,
+    type: String as PropType<keyof typeof modes>,
     default: 'rgba',
     validator: (v: string) => Object.keys(modes).includes(v),
   },
   modes: {
-    type: Array as PropType<string[]>,
+    type: Array as PropType<(keyof typeof modes)[]>,
     default: () => Object.keys(modes),
     validator: (v: any) => Array.isArray(v) && v.every(m => Object.keys(modes).includes(m)),
   },
@@ -47,26 +47,7 @@
 export const VColorPickerEdit = defineComponent({
   name: 'VColorPickerEdit',
 
-<<<<<<< HEAD
-  props: {
-    color: Object as PropType<HSV | null>,
-    disabled: Boolean,
-    mode: {
-      type: String as PropType<keyof typeof modes>,
-      default: 'rgba',
-      validator: (v: string) => Object.keys(modes).includes(v),
-    },
-    modes: {
-      type: Array as PropType<(keyof typeof modes)[]>,
-      default: () => Object.keys(modes),
-      validator: (v: any) => Array.isArray(v) && v.every(m => Object.keys(modes).includes(m)),
-    },
-
-    ...makeComponentProps(),
-  },
-=======
   props: makeVColorPickerEditProps(),
->>>>>>> 24396ea3
 
   emits: {
     'update:color': (color: HSV) => true,
