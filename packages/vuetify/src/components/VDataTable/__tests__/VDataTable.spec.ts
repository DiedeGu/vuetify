--- conflicted
+++ resolved
@@ -7,7 +7,6 @@
   Wrapper,
   MountOptions,
 } from '@vue/test-utils'
-<<<<<<< HEAD
 // import { Breakpoint } from '../../../services/breakpoint'
 // import ripple from '../../../directives/ripple/index'
 // import Vue from 'vue'
@@ -16,25 +15,11 @@
 // import { resizeWindow } from '../../../../test'
 
 // Vue.prototype.$vuetify = {
+//   icons: {},
 //   rtl: false,
 //   lang: new Lang(preset),
 // }
 // Vue.directive('ripple', ripple)
-=======
-import { Breakpoint } from '../../../services/breakpoint'
-import ripple from '../../../directives/ripple/index'
-import Vue from 'vue'
-import { Lang } from '../../../services/lang'
-import { preset } from '../../../presets/default'
-import { resizeWindow } from '../../../../test'
-
-Vue.prototype.$vuetify = {
-  icons: {},
-  rtl: false,
-  lang: new Lang(preset),
-}
-Vue.directive('ripple', ripple)
->>>>>>> be8e7a77
 
 const testHeaders = [
   {
