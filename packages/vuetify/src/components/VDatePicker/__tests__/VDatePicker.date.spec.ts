--- conflicted
+++ resolved
@@ -693,7 +693,6 @@
     expect(change.mock.calls).toHaveLength(1)
   })
 
-<<<<<<< HEAD
   it('should set proper tableDate', async () => {
     const wrapper = mountFunction({
       propsData: {
@@ -702,7 +701,8 @@
     })
 
     expect(wrapper.vm.tableDate).toBe('2030-04')
-=======
+  })
+
   it('should not higlight not allowed dates in range', async () => {
     const wrapper = mountFunction({
       propsData: {
@@ -714,6 +714,5 @@
 
     const buttonOfDay02 = wrapper.findAll('.v-date-picker-table--date tbody button').at(1)
     expect(buttonOfDay02.element.classList.contains('accent')).toBeFalsy()
->>>>>>> 342d75dd
   })
 })