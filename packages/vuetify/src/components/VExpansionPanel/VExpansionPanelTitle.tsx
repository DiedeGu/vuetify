// Components
import { VIcon } from '@/components/VIcon'
import { VExpansionPanelSymbol } from './VExpansionPanels'

// Composables
import { useBackgroundColor } from '@/composables/color'

// Directives
import { Ripple } from '@/directives/ripple'

// Utilities
import { computed, inject } from 'vue'
import { defineComponent, propsFactory, useRender } from '@/util'

export const makeVExpansionPanelTitleProps = propsFactory({
  color: String,
  expandIcon: {
    type: String,
    default: '$expand',
  },
  collapseIcon: {
    type: String,
    default: '$collapse',
  },
  hideActions: Boolean,
  ripple: {
    type: [Boolean, Object],
    default: false,
  },
})

export const VExpansionPanelTitle = defineComponent({
  name: 'VExpansionPanelTitle',

  directives: { Ripple },

  props: {
    open: Boolean,
    disabled: Boolean,
    ...makeVExpansionPanelTitleProps(),
  },

  emits: {
    'update:open': (open: boolean) => true,
  },

  setup (props, { slots, emit }) {
    const { backgroundColorClasses, backgroundColorStyles } = useBackgroundColor(props, 'color')

<<<<<<< HEAD
    return () => (
=======
    const slotProps = computed(() => ({
      collapseIcon: props.collapseIcon,
      disabled: expansionPanel.disabled.value,
      expanded: expansionPanel.isSelected.value,
      expandIcon: props.expandIcon,
    }))

    useRender(() => (
>>>>>>> d1c8e579
      <button
        class={[
          'v-expansion-panel-title',
          {
            'v-expansion-panel-title--active': props.open,
          },
          backgroundColorClasses.value,
        ]}
        style={ backgroundColorStyles.value }
        type="button"
        tabindex={ props.disabled ? -1 : undefined }
        disabled={ props.disabled }
        aria-expanded={ props.open }
        onClick={ () => emit('update:open', !props.open) }
        v-ripple={ props.ripple }
      >
        <div class="v-expansion-panel-title__overlay" />
<<<<<<< HEAD
        { slots.default?.() }
=======

        { slots.default?.(slotProps.value) }

>>>>>>> d1c8e579
        { !props.hideActions && (
          <div class="v-expansion-panel-title__icon">
            {
              slots.actions ? slots.actions()
              : <VIcon icon={ props.open ? props.collapseIcon : props.expandIcon } />
            }
          </div>
        ) }
      </button>
    ))

    return {}
  },
})

export type VExpansionPanelTitle = InstanceType<typeof VExpansionPanelTitle><|MERGE_RESOLUTION|>--- conflicted
+++ resolved
@@ -1,6 +1,5 @@
 // Components
 import { VIcon } from '@/components/VIcon'
-import { VExpansionPanelSymbol } from './VExpansionPanels'
 
 // Composables
 import { useBackgroundColor } from '@/composables/color'
@@ -9,7 +8,6 @@
 import { Ripple } from '@/directives/ripple'
 
 // Utilities
-import { computed, inject } from 'vue'
 import { defineComponent, propsFactory, useRender } from '@/util'
 
 export const makeVExpansionPanelTitleProps = propsFactory({
@@ -47,18 +45,7 @@
   setup (props, { slots, emit }) {
     const { backgroundColorClasses, backgroundColorStyles } = useBackgroundColor(props, 'color')
 
-<<<<<<< HEAD
-    return () => (
-=======
-    const slotProps = computed(() => ({
-      collapseIcon: props.collapseIcon,
-      disabled: expansionPanel.disabled.value,
-      expanded: expansionPanel.isSelected.value,
-      expandIcon: props.expandIcon,
-    }))
-
     useRender(() => (
->>>>>>> d1c8e579
       <button
         class={[
           'v-expansion-panel-title',
@@ -76,13 +63,7 @@
         v-ripple={ props.ripple }
       >
         <div class="v-expansion-panel-title__overlay" />
-<<<<<<< HEAD
         { slots.default?.() }
-=======
-
-        { slots.default?.(slotProps.value) }
-
->>>>>>> d1c8e579
         { !props.hideActions && (
           <div class="v-expansion-panel-title__icon">
             {
