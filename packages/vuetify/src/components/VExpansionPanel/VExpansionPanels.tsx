--- conflicted
+++ resolved
@@ -8,13 +8,8 @@
 import { provideDefaults } from '@/composables/defaults'
 
 // Utilities
-<<<<<<< HEAD
 import { computed, Suspense, toRef } from 'vue'
-import { defineComponent, useRender } from '@/util'
-=======
-import { computed, toRef } from 'vue'
 import { genericComponent, useRender } from '@/util'
->>>>>>> a02a5b2b
 
 // Types
 import type { InjectionKey, PropType } from 'vue'
