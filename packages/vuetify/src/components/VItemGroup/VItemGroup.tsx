--- conflicted
+++ resolved
@@ -7,12 +7,8 @@
 import { makeThemeProps, provideTheme } from '@/composables/theme'
 
 // Utilities
-<<<<<<< HEAD
 import { Suspense } from 'vue'
-import { defineComponent } from '@/util'
-=======
 import { genericComponent } from '@/util'
->>>>>>> a02a5b2b
 
 export const VItemGroupSymbol = Symbol.for('vuetify:v-item-group')
 
@@ -42,7 +38,6 @@
           themeClasses.value,
         ]}
       >
-<<<<<<< HEAD
         <Suspense>
           <>
             { slots.default?.({
@@ -51,18 +46,9 @@
               next,
               prev,
               selected: selected.value,
-            }) }
+            })}
           </>
         </Suspense>
-=======
-        { slots.default?.({
-          isSelected,
-          select,
-          next,
-          prev,
-          selected: selected.value,
-        })}
->>>>>>> a02a5b2b
       </props.tag>
     )
   },
