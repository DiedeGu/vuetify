// Components
import { VDivider } from '../VDivider'
import { VListGroup } from './VListGroup'
import { VListItem } from './VListItem'

// Composables
import { useLocale } from '@/composables'

// Utilities
import { createList } from './list'
import { genericComponent } from '@/util'

// Types
<<<<<<< HEAD
import type { Prop } from 'vue'
import type { MakeSlots } from '@/util'
import type { ListGroupActivatorSlot } from './VListGroup'
import type { ListItemSubtitleSlot, ListItemTitleSlot } from './VListItem'
import type { InternalListItem } from './VList'
import { VListSubheader } from './VListSubheader'

export type ListItemSlot<T> = {
  item: InternalListItem<T>
  props: InternalListItem<T>['props']
  index: number
}
=======
import type { InternalListItem } from './VList'
import type { ListItemSubtitleSlot, ListItemTitleSlot } from './VListItem'
import type { SlotsToProps } from '@/util'
import type { Prop } from 'vue'
>>>>>>> f8c57464

export const VListChildren = genericComponent<new <T>() => {
  $props: {
<<<<<<< HEAD
    items?: InternalListItem<T>[]
  }
  $slots: MakeSlots<{
    default: []
    header: [ListGroupActivatorSlot & { item: InternalListItem<T> }]
    item: [ListItemSlot<T>]
=======
    items?: T[]
  } & SlotsToProps<{
    default: []
    header: [{ props: Record<string, unknown> }]
    item: [T]
>>>>>>> f8c57464
    title: [ListItemTitleSlot]
    subtitle: [ListItemSubtitleSlot]
  }>
}>()({
  name: 'VListChildren',

  props: {
    items: Array as Prop<InternalListItem<any>[]>,
    noDataText: {
      type: String,
    },
  },

  setup (props, { slots }) {
    const { t } = useLocale()
    createList()

    return () => {
      if (slots.default) return slots.default()

      if (!props.items?.length && props.noDataText) {
        return slots['no-data']?.({ noDataText: props.noDataText }) ?? <VListItem title={ t(props.noDataText) } />
      }

      return props.items?.map((internalItem, index) => {
        const { children, props: itemProps, raw: item } = internalItem

        const slotsWithItem = {
          subtitle: slots.subtitle ? (slotProps: any) => slots.subtitle?.({ ...slotProps, item }) : undefined,
          prepend: slots.prepend ? (slotProps: any) => slots.prepend?.({ ...slotProps, item }) : undefined,
          append: slots.append ? (slotProps: any) => slots.append?.({ ...slotProps, item }) : undefined,
          default: slots.default ? (slotProps: any) => slots.default?.({ ...slotProps, item }) : undefined,
          title: slots.title ? (slotProps: any) => slots.title?.({ ...slotProps, item }) : undefined,
        }

<<<<<<< HEAD
        const [listGroupProps, _1] = filterListGroupProps(itemProps as any)

        return children && itemProps.subheader ? (
          <div>
            <VListSubheader { ...itemProps }></VListSubheader>
            <VListChildren items={ children } v-slots={ slots } />
            { itemProps.divider && <VDivider /> }
          </div>
        ) : children ? (
          <VListGroup
            value={ itemProps?.value }
            { ...listGroupProps }
          >
            {{
              activator: ({ props: activatorProps }) => slots.header
                ? slots.header({ item: internalItem, props: { ...itemProps, ...activatorProps } })
                : <VListItem { ...itemProps } { ...activatorProps } v-slots={ slotsWithItem } />,
              default: () => (
                <VListChildren
                  items={ children }
                  v-slots={ slots }
                />
              ),
            }}
          </VListGroup>
        ) : (
          slots.item ? slots.item({ item: internalItem, props: itemProps, index }) : (
            <VListItem
              { ...itemProps }
              v-slots={ slotsWithItem }
            />
          )
=======
      const [listGroupProps, _1] = VListGroup.filterProps(itemProps)

      return children ? (
        <VListGroup
          value={ itemProps?.value }
          { ...listGroupProps }
        >
          {{
            activator: ({ props: activatorProps }) => slots.header
              ? slots.header({ props: { ...itemProps, ...activatorProps } })
              : <VListItem { ...itemProps } { ...activatorProps } v-slots={ slotsWithItem } />,
            default: () => (
              <VListChildren items={ children } v-slots={ slots } />
            ),
          }}
        </VListGroup>
      ) : (
        slots.item ? slots.item(itemProps) : (
          <VListItem
            { ...itemProps }
            v-slots={ slotsWithItem }
          />
>>>>>>> f8c57464
        )
      })
    }
  },
})<|MERGE_RESOLUTION|>--- conflicted
+++ resolved
@@ -11,10 +11,9 @@
 import { genericComponent } from '@/util'
 
 // Types
-<<<<<<< HEAD
 import type { Prop } from 'vue'
-import type { MakeSlots } from '@/util'
-import type { ListGroupActivatorSlot } from './VListGroup'
+import type { SlotsToProps } from '@/util'
+import type { VListGroupSlots } from './VListGroup'
 import type { ListItemSubtitleSlot, ListItemTitleSlot } from './VListItem'
 import type { InternalListItem } from './VList'
 import { VListSubheader } from './VListSubheader'
@@ -24,29 +23,15 @@
   props: InternalListItem<T>['props']
   index: number
 }
-=======
-import type { InternalListItem } from './VList'
-import type { ListItemSubtitleSlot, ListItemTitleSlot } from './VListItem'
-import type { SlotsToProps } from '@/util'
-import type { Prop } from 'vue'
->>>>>>> f8c57464
 
 export const VListChildren = genericComponent<new <T>() => {
   $props: {
-<<<<<<< HEAD
     items?: InternalListItem<T>[]
-  }
-  $slots: MakeSlots<{
-    default: []
-    header: [ListGroupActivatorSlot & { item: InternalListItem<T> }]
-    item: [ListItemSlot<T>]
-=======
-    items?: T[]
   } & SlotsToProps<{
     default: []
-    header: [{ props: Record<string, unknown> }]
-    item: [T]
->>>>>>> f8c57464
+    header: [VListGroupSlots['activator'] & { item: InternalListItem<T> }]
+    item: [ListItemSlot<T>]
+    items?: T[]
     title: [ListItemTitleSlot]
     subtitle: [ListItemSubtitleSlot]
   }>
@@ -82,8 +67,7 @@
           title: slots.title ? (slotProps: any) => slots.title?.({ ...slotProps, item }) : undefined,
         }
 
-<<<<<<< HEAD
-        const [listGroupProps, _1] = filterListGroupProps(itemProps as any)
+        const [listGroupProps, _1] = VListGroup.filterProps(itemProps)
 
         return children && itemProps.subheader ? (
           <div>
@@ -115,30 +99,6 @@
               v-slots={ slotsWithItem }
             />
           )
-=======
-      const [listGroupProps, _1] = VListGroup.filterProps(itemProps)
-
-      return children ? (
-        <VListGroup
-          value={ itemProps?.value }
-          { ...listGroupProps }
-        >
-          {{
-            activator: ({ props: activatorProps }) => slots.header
-              ? slots.header({ props: { ...itemProps, ...activatorProps } })
-              : <VListItem { ...itemProps } { ...activatorProps } v-slots={ slotsWithItem } />,
-            default: () => (
-              <VListChildren items={ children } v-slots={ slots } />
-            ),
-          }}
-        </VListGroup>
-      ) : (
-        slots.item ? slots.item(itemProps) : (
-          <VListItem
-            { ...itemProps }
-            v-slots={ slotsWithItem }
-          />
->>>>>>> f8c57464
         )
       })
     }
