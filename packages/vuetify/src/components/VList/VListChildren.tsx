// Components
import { VDivider } from '../VDivider'
import { VListGroup } from './VListGroup'
import { VListItem } from './VListItem'
import { VListSubheader } from './VListSubheader'

// Utilities
import { createList } from './list'
import { genericComponent, propsFactory } from '@/util'

// Types
import type { InternalListItem } from './VList'
import type { VListItemSlots } from './VListItem'
import type { GenericProps } from '@/util'
import type { PropType } from 'vue'

export type VListChildrenSlots<T> = {
  [K in keyof Omit<VListItemSlots, 'default'>]: VListItemSlots[K] & [{ item: T }]
} & {
  default: []
  item: [{ props: InternalListItem['props'] }]
  divider: [{ props: InternalListItem['props'] }]
  subheader: [{ props: InternalListItem['props'] }]
  header: [{ props: InternalListItem['props'] }]
}

<<<<<<< HEAD
export const VListChildren = genericComponent<new <T extends InternalListItem>(
  props: {
    items?: T[]
  },
  slots: VListChildrenSlots<T>
) => GenericProps<typeof props, typeof slots>>()({
=======
export const makeVListChildrenProps = propsFactory({
  items: Array as PropType<InternalListItem[]>,
}, 'v-list-children')

export const VListChildren = genericComponent<new <T extends InternalListItem>(props: {
  items?: T[]
}) => GenericProps<typeof props, VListChildrenSlots<T>>>()({
>>>>>>> 24396ea3
  name: 'VListChildren',

  props: makeVListChildrenProps(),

  setup (props, { slots }) {
    createList()

    return () => slots.default?.() ?? props.items?.map(({ children, props: itemProps, type, raw: item }) => {
      if (type === 'divider') {
        return slots.divider?.({ props: itemProps }) ?? (
          <VDivider { ...itemProps } />
        )
      }

      if (type === 'subheader') {
        return slots.subheader?.({ props: itemProps }) ?? (
          <VListSubheader { ...itemProps } />
        )
      }

      const slotsWithItem = {
        subtitle: slots.subtitle ? (slotProps: any) => slots.subtitle?.({ ...slotProps, item }) : undefined,
        prepend: slots.prepend ? (slotProps: any) => slots.prepend?.({ ...slotProps, item }) : undefined,
        append: slots.append ? (slotProps: any) => slots.append?.({ ...slotProps, item }) : undefined,
        title: slots.title ? (slotProps: any) => slots.title?.({ ...slotProps, item }) : undefined,
      }

      const [listGroupProps, _1] = VListGroup.filterProps(itemProps)

      return children ? (
        <VListGroup
          value={ itemProps?.value }
          { ...listGroupProps }
        >
          {{
            activator: ({ props: activatorProps }) => slots.header
              ? slots.header({ props: { ...itemProps, ...activatorProps } })
              : <VListItem { ...itemProps } { ...activatorProps } v-slots={ slotsWithItem } />,
            default: () => (
              <VListChildren items={ children } v-slots={ slots } />
            ),
          }}
        </VListGroup>
      ) : (
        slots.item ? slots.item({ props: itemProps }) : (
          <VListItem
            { ...itemProps }
            v-slots={ slotsWithItem }
          />
        )
      )
    })
  },
})<|MERGE_RESOLUTION|>--- conflicted
+++ resolved
@@ -24,22 +24,16 @@
   header: [{ props: InternalListItem['props'] }]
 }
 
-<<<<<<< HEAD
+export const makeVListChildrenProps = propsFactory({
+  items: Array as PropType<InternalListItem[]>,
+}, 'v-list-children')
+
 export const VListChildren = genericComponent<new <T extends InternalListItem>(
   props: {
     items?: T[]
   },
   slots: VListChildrenSlots<T>
 ) => GenericProps<typeof props, typeof slots>>()({
-=======
-export const makeVListChildrenProps = propsFactory({
-  items: Array as PropType<InternalListItem[]>,
-}, 'v-list-children')
-
-export const VListChildren = genericComponent<new <T extends InternalListItem>(props: {
-  items?: T[]
-}) => GenericProps<typeof props, VListChildrenSlots<T>>>()({
->>>>>>> 24396ea3
   name: 'VListChildren',
 
   props: makeVListChildrenProps(),
