// Components
import { VExpandTransition } from '@/components/transitions'
import { VDefaultsProvider } from '@/components/VDefaultsProvider'

// Composables
import { useList } from './list'
import { makeComponentProps } from '@/composables/component'
import { IconValue } from '@/composables/icons'
import { useNestedGroupActivator, useNestedItem } from '@/composables/nested/nested'
import { useSsrBoot } from '@/composables/ssrBoot'
import { makeTagProps } from '@/composables/tag'
import { MaybeTransition } from '@/composables/transition'

// Utilities
import { computed, toRef } from 'vue'
import { defineComponent, genericComponent, propsFactory, useRender } from '@/util'

export type VListGroupSlots = {
<<<<<<< HEAD
  default: []
  activator: [{ isOpen: boolean, props: Record<string, unknown>, onClick?: (e: Event) => void }]
=======
  default: never
  activator: { isOpen: boolean, props: Record<string, unknown> }
>>>>>>> 12bd1547
}

const VListGroupActivator = defineComponent({
  name: 'VListGroupActivator',

  setup (_, { slots }) {
    useNestedGroupActivator()

    return () => slots.default?.()
  },
})

export const makeVListGroupProps = propsFactory({
  /* @deprecated */
  activeColor: String,
  baseColor: String,
  color: String,
  collapseIcon: {
    type: IconValue,
    default: '$collapse',
  },
  expandIcon: {
    type: IconValue,
    default: '$expand',
  },
  prependIcon: IconValue,
  appendIcon: IconValue,
  fluid: Boolean,
  subgroup: Boolean,
<<<<<<< HEAD
  divider: Boolean,
=======
  title: String,
>>>>>>> 12bd1547
  value: null,

  ...makeComponentProps(),
  ...makeTagProps(),
}, 'VListGroup')

export const VListGroup = genericComponent<VListGroupSlots>()({
  name: 'VListGroup',

  props: makeVListGroupProps(),

  setup (props, { slots }) {
    const { isOpen, open, id: _id } = useNestedItem(toRef(props, 'value'), true)
    const id = computed(() => `v-list-group--id-${String(_id.value)}`)
    const list = useList()
    const { isBooted } = useSsrBoot()

    function onClick (e: Event) {
      open(!isOpen.value, e)
    }

    const activatorProps = computed(() => ({
      onClick,
      class: 'v-list-group__header',
      id: id.value,
    }))

    const toggleIcon = computed(() => isOpen.value ? props.collapseIcon : props.expandIcon)
    const activatorDefaults = computed(() => ({
      VListItem: {
        active: isOpen.value,
        activeColor: props.activeColor,
        baseColor: props.baseColor,
        color: props.color,
        prependIcon: props.prependIcon || (props.subgroup && toggleIcon.value),
        appendIcon: props.appendIcon || (!props.subgroup && toggleIcon.value),
        title: props.title,
        value: props.value,
      },
    }))

    useRender(() => (
      <props.tag
        class={[
          'v-list-group',
          {
            'v-list-group--prepend': list?.hasPrepend.value,
            'v-list-group--fluid': props.fluid,
            'v-list-group--subgroup': props.subgroup,
            'v-list-group--open': isOpen.value,
          },
          props.class,
        ]}
        style={ props.style }
      >
        { slots.activator && (
          <VDefaultsProvider defaults={ activatorDefaults.value }>
            <VListGroupActivator>
              { slots.activator({ props: activatorProps.value, isOpen: isOpen.value }) }
            </VListGroupActivator>
          </VDefaultsProvider>
        )}

        <MaybeTransition transition={{ component: VExpandTransition }} disabled={ !isBooted.value }>
          <div class="v-list-group__items" role="group" aria-labelledby={ id.value } v-show={ isOpen.value }>
            { slots.default?.() }
          </div>
        </MaybeTransition>
      </props.tag>
    ))

    return {}
  },
})

export type VListGroup = InstanceType<typeof VListGroup><|MERGE_RESOLUTION|>--- conflicted
+++ resolved
@@ -16,13 +16,8 @@
 import { defineComponent, genericComponent, propsFactory, useRender } from '@/util'
 
 export type VListGroupSlots = {
-<<<<<<< HEAD
-  default: []
-  activator: [{ isOpen: boolean, props: Record<string, unknown>, onClick?: (e: Event) => void }]
-=======
   default: never
   activator: { isOpen: boolean, props: Record<string, unknown> }
->>>>>>> 12bd1547
 }
 
 const VListGroupActivator = defineComponent({
@@ -52,11 +47,8 @@
   appendIcon: IconValue,
   fluid: Boolean,
   subgroup: Boolean,
-<<<<<<< HEAD
   divider: Boolean,
-=======
   title: String,
->>>>>>> 12bd1547
   value: null,
 
   ...makeComponentProps(),
