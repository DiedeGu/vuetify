--- conflicted
+++ resolved
@@ -240,17 +240,6 @@
 
           { hasPrepend && (
             <div key="prepend" class="v-list-item__prepend">
-<<<<<<< HEAD
-              { props.prependAvatar && (
-                <VAvatar key="prepend-avatar" density={ props.density } image={ props.prependAvatar } onClick={ onPrependAvatarClick } />
-              ) }
-
-              { props.prependIcon && (
-                <VIcon key="prepend-icon" density={ props.density } icon={ props.prependIcon } onClick={ onPrependIconClick } />
-              ) }
-
-              { slots.prepend && (
-=======
               { !slots.prepend ? (
                 <>
                   { props.prependAvatar && (
@@ -270,7 +259,6 @@
                   )}
                 </>
               ) : (
->>>>>>> 451e12be
                 <VDefaultsProvider
                   key="prepend-defaults"
                   disabled={ !hasPrependMedia }
@@ -351,17 +339,6 @@
                   { slots.append?.(slotProps.value) }
                 </VDefaultsProvider>
               )}
-<<<<<<< HEAD
-
-              { props.appendIcon && (
-                <VIcon key="append-icon" density={ props.density } icon={ props.appendIcon } onClick={ onAppendIconClick } />
-              )}
-
-              { props.appendAvatar && (
-                <VAvatar key="append-avatar" density={ props.density } image={ props.appendAvatar } onClick={ onAppendAvatarClick } />
-              )}
-=======
->>>>>>> 451e12be
             </div>
           )}
         </Tag>
