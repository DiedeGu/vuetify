// Jest Snapshot v1, https://goo.gl/fbAQLP

exports[`VList should match a snapshot 1`] = `
<<<<<<< HEAD
<div class="v-list v-theme--light v-list--density-default v-list--one-line">
  <div class="v-list-item v-theme--light v-list-item--density-default v-list-item--one-line v-list-item--variant-text">
    <span class="v-list-item__underlay">
    </span>
    <div class="v-list-item__content">
      <div class="v-list-item-title">
        No data available
      </div>
    </div>
  </div>
=======
<div class="v-list v-theme--light v-list--density-default v-list--one-line"
     role="listbox"
>
>>>>>>> f8c57464
</div>
`;<|MERGE_RESOLUTION|>--- conflicted
+++ resolved
@@ -1,21 +1,8 @@
 // Jest Snapshot v1, https://goo.gl/fbAQLP
 
 exports[`VList should match a snapshot 1`] = `
-<<<<<<< HEAD
-<div class="v-list v-theme--light v-list--density-default v-list--one-line">
-  <div class="v-list-item v-theme--light v-list-item--density-default v-list-item--one-line v-list-item--variant-text">
-    <span class="v-list-item__underlay">
-    </span>
-    <div class="v-list-item__content">
-      <div class="v-list-item-title">
-        No data available
-      </div>
-    </div>
-  </div>
-=======
 <div class="v-list v-theme--light v-list--density-default v-list--one-line"
      role="listbox"
 >
->>>>>>> f8c57464
 </div>
 `;