--- conflicted
+++ resolved
@@ -17,13 +17,6 @@
 // Types
 import type { PropType } from 'vue'
 
-<<<<<<< HEAD
-type VProgressCircularSlots = {
-  default: [{ value: number }]
-}
-
-export const VProgressCircular = genericComponent<VProgressCircularSlots>()({
-=======
 export const makeVProgressCircularProps = propsFactory({
   bgColor: String,
   color: String,
@@ -47,8 +40,11 @@
   ...makeThemeProps(),
 }, 'v-progress-circular')
 
-export const VProgressCircular = genericComponent()({
->>>>>>> 24396ea3
+type VProgressCircularSlots = {
+  default: [{ value: number }]
+}
+
+export const VProgressCircular = genericComponent<VProgressCircularSlots>()({
   name: 'VProgressCircular',
 
   props: makeVProgressCircularProps(),
