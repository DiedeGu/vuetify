/// <reference types="../../../../types/cypress" />

import { VBtn } from '@/components/VBtn'
import { Application } from '../../../../cypress/templates'
import { VRating } from '../VRating'

describe('VRating', () => {
  it('should response to user interaction', () => {
    cy.mount(() => (
      <Application>
        <VRating />
      </Application>
    ))

    cy.get('.v-rating__item .v-btn').eq(3).click()
<<<<<<< HEAD

    cy.emitted(VRating, 'update:modelValue').should('deep.equal', [[4]])
=======
      .emitted(VRating, 'update:modelValue').should('deep.equal', [[4]])
>>>>>>> cb29eb39
  })

  it('should respond to prop value changes', () => {
    cy.mount(({ rating }: any) => (
      <Application>
        <VRating modelValue={ rating } />
      </Application>
    ))

    cy.setProps({ rating: 4 })
      .get('.v-rating__item i.mdi-star').should('have.length', 4)
  })

  it('should clear value if using clearable prop', () => {
    cy.mount(({ clearable }: any) => (
      <Application>
        <VRating clearable={ clearable } />
      </Application>
    ))

    cy.get('.v-rating__item .v-btn').eq(1).click()
<<<<<<< HEAD

    cy.emitted(VRating, 'update:modelValue').should('deep.equal', [[2]])

    cy.get('.v-rating__item .v-btn').eq(1).click()

    cy.emitted(VRating, 'update:modelValue').should('deep.equal', [[2]])

    cy.setProps({ clearable: true })

    cy.get('.v-rating__item .v-btn').eq(1).click()

    cy.emitted(VRating, 'update:modelValue').should('deep.equal', [[2], [0]])
=======
      .emitted(VRating, 'update:modelValue').should('deep.equal', [[2]])
      .get('.v-rating__item .v-btn').eq(1).click()
      .emitted(VRating, 'update:modelValue').should('deep.equal', [[2]])
      .setProps({ clearable: true })
      .get('.v-rating__item .v-btn').eq(1).click()
      .emitted(VRating, 'update:modelValue').should('deep.equal', [[2], [0]])
>>>>>>> cb29eb39
  })

  it('should not react to events when readonly', done => {
    cy.mount(() => (
      <Application>
        <VRating readonly />
      </Application>
    ))

    cy.get('.v-rating__item .v-btn').eq(1).click({ timeout: 1000 })

    // Use once() binding for just this fail
    cy.once('fail', err => {
      // Capturing the fail event swallows it and lets the test succeed

      // Now look for the expected messages
      expect(err.message).to.include('`cy.click()` failed because this element')
      expect(err.message).to.include('has CSS `pointer-events: none`')

      done()
    })
  })

  it('should change icon on hover', () => {
    cy.mount(() => (
      <Application>
        <VRating hover />
      </Application>
    ))

    cy.get('.v-rating__item .v-btn').eq(2).realHover()
      .get('.v-rating__item i.mdi-star').should('have.length', 3)
  })

  it('should show item-labels', () => {
    cy.mount(() => (
      <Application>
        <VRating item-labels={['1', null, null, null, '5']} />
      </Application>
    ))

    cy.get('.v-rating__wrapper > span').should('have.length', 5)
  })

  it('should support scoped item slot', () => {
    cy.mount(() => (
      <Application>
        <VRating>
          {{
            item: ({ value, rating }) => (
              <VBtn variant="tonal" class="mx-1" color={rating === value ? 'primary' : undefined}>{ value }</VBtn>
            ),
          }}
        </VRating>
      </Application>
    ))

    cy.get('.v-btn.mx-1')
      .eq(2)
      .click()
      .should('have.class', 'text-primary')
  })

  it('should support scoped item-label slot', () => {
    cy.mount(() => (
      <Application>
        <VRating>
          {{
            'item-label': props => <div class="foo">{ props.value }</div>,
          }}
        </VRating>
      </Application>
    ))

    cy.get('.v-rating__wrapper > .foo').should('have.length', 5)
  })

  it('should support half-increments', () => {
    cy.mount(() => (
      <Application>
        <VRating half-increments />
      </Application>
    ))

    cy.get('.v-rating__item input').should('have.length', 10)
<<<<<<< HEAD

    cy.get('.v-rating__item .v-rating__item--half').eq(3).click({ force: true })

    cy.emitted(VRating, 'update:modelValue').should('deep.equal', [[3.5]])
=======
      .get('.v-rating__item .v-rating__item--half').eq(3).click({ force: true })
      .emitted(VRating, 'update:modelValue').should('deep.equal', [[3.5]])
>>>>>>> cb29eb39
  })

  it('should support half-increments and custom size', () => {
    cy.mount(() => (
      <Application>
        <VRating half-increments size="64" />
      </Application>
    ))

    cy.get('.v-rating__item input').should('have.length', 10)
<<<<<<< HEAD

    cy.get('.v-rating__item .v-rating__item--half').eq(3).click({ force: true })

    cy.emitted(VRating, 'update:modelValue').should('deep.equal', [[3.5]])
  })

  it('should support tabbed navigation', () => {
    cy.mount(() => (
      <Application>
        <VRating />
      </Application>
    ))

    cy.realPress('Tab')
      .get('.v-btn').eq(0).focused()
      .realPress('Space')
      .realPress('Tab')
      .get('.v-btn').eq(1).focused()
      .realPress('Tab')
      .get('.v-btn').eq(2).focused()
      .realPress('Space')
      .realPress(['Shift', 'Tab'])
      .get('.v-btn').eq(1).focused()
      .realPress('Space')
      .emitted(VRating, 'update:modelValue')
      .should('deep.equal', [[1], [3], [2]])
=======
      .get('.v-rating__item .v-rating__item--half').eq(3).click({ force: true })
      .emitted(VRating, 'update:modelValue').should('deep.equal', [[3.5]])
>>>>>>> cb29eb39
  })
})<|MERGE_RESOLUTION|>--- conflicted
+++ resolved
@@ -13,12 +13,7 @@
     ))
 
     cy.get('.v-rating__item .v-btn').eq(3).click()
-<<<<<<< HEAD
-
-    cy.emitted(VRating, 'update:modelValue').should('deep.equal', [[4]])
-=======
       .emitted(VRating, 'update:modelValue').should('deep.equal', [[4]])
->>>>>>> cb29eb39
   })
 
   it('should respond to prop value changes', () => {
@@ -40,27 +35,12 @@
     ))
 
     cy.get('.v-rating__item .v-btn').eq(1).click()
-<<<<<<< HEAD
-
-    cy.emitted(VRating, 'update:modelValue').should('deep.equal', [[2]])
-
-    cy.get('.v-rating__item .v-btn').eq(1).click()
-
-    cy.emitted(VRating, 'update:modelValue').should('deep.equal', [[2]])
-
-    cy.setProps({ clearable: true })
-
-    cy.get('.v-rating__item .v-btn').eq(1).click()
-
-    cy.emitted(VRating, 'update:modelValue').should('deep.equal', [[2], [0]])
-=======
       .emitted(VRating, 'update:modelValue').should('deep.equal', [[2]])
       .get('.v-rating__item .v-btn').eq(1).click()
       .emitted(VRating, 'update:modelValue').should('deep.equal', [[2]])
       .setProps({ clearable: true })
       .get('.v-rating__item .v-btn').eq(1).click()
       .emitted(VRating, 'update:modelValue').should('deep.equal', [[2], [0]])
->>>>>>> cb29eb39
   })
 
   it('should not react to events when readonly', done => {
@@ -111,7 +91,7 @@
         <VRating>
           {{
             item: ({ value, rating }) => (
-              <VBtn variant="tonal" class="mx-1" color={rating === value ? 'primary' : undefined}>{ value }</VBtn>
+              <VBtn variant="tonal" class="mx-1" color={ rating === value ? 'primary' : undefined }>{ value }</VBtn>
             ),
           }}
         </VRating>
@@ -146,15 +126,8 @@
     ))
 
     cy.get('.v-rating__item input').should('have.length', 10)
-<<<<<<< HEAD
-
-    cy.get('.v-rating__item .v-rating__item--half').eq(3).click({ force: true })
-
-    cy.emitted(VRating, 'update:modelValue').should('deep.equal', [[3.5]])
-=======
       .get('.v-rating__item .v-rating__item--half').eq(3).click({ force: true })
       .emitted(VRating, 'update:modelValue').should('deep.equal', [[3.5]])
->>>>>>> cb29eb39
   })
 
   it('should support half-increments and custom size', () => {
@@ -165,11 +138,8 @@
     ))
 
     cy.get('.v-rating__item input').should('have.length', 10)
-<<<<<<< HEAD
-
-    cy.get('.v-rating__item .v-rating__item--half').eq(3).click({ force: true })
-
-    cy.emitted(VRating, 'update:modelValue').should('deep.equal', [[3.5]])
+      .get('.v-rating__item .v-rating__item--half').eq(3).click({ force: true })
+      .emitted(VRating, 'update:modelValue').should('deep.equal', [[3.5]])
   })
 
   it('should support tabbed navigation', () => {
@@ -192,9 +162,5 @@
       .realPress('Space')
       .emitted(VRating, 'update:modelValue')
       .should('deep.equal', [[1], [3], [2]])
-=======
-      .get('.v-rating__item .v-rating__item--half').eq(3).click({ force: true })
-      .emitted(VRating, 'update:modelValue').should('deep.equal', [[3.5]])
->>>>>>> cb29eb39
   })
 })