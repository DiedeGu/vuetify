--- conflicted
+++ resolved
@@ -13,16 +13,11 @@
 import { VListChildren } from '../VList/VListChildren'
 
 // Composables
-import { forwardRefs } from '@/composables/forwardRefs'
 import { IconValue } from '@/composables/icons'
 import { makeItemsProps, useItems } from '@/composables/items'
 import { makeTransitionProps } from '@/composables/transition'
-<<<<<<< HEAD
 import { forwardRefs } from '@/composables/forwardRefs'
-=======
 import { useForm } from '@/composables/form'
-import { useLocale } from '@/composables/locale'
->>>>>>> f8c57464
 import { useProxiedModel } from '@/composables/proxiedModel'
 
 // Utility
@@ -31,16 +26,10 @@
 
 // Types
 import type { PropType } from 'vue'
-import type { MakeSlots } from '@/util'
+import type { MakeSlots, SlotsToProps } from '@/util'
 import type { VInputSlots } from '@/components/VInput/VInput'
 import type { VFieldSlots } from '@/components/VField/VField'
 import type { InternalItem } from '@/composables/items'
-<<<<<<< HEAD
-import type { ListItemSlot } from '../VList/VListChildren'
-=======
-import type { MakeSlots, SlotsToProps } from '@/util'
-import type { PropType } from 'vue'
->>>>>>> f8c57464
 
 export const makeSelectProps = propsFactory({
   chips: Boolean,
@@ -62,18 +51,12 @@
     default: '$vuetify.noDataText',
   },
   openOnClear: Boolean,
-<<<<<<< HEAD
   readonly: Boolean,
-}, 'select')
-=======
   valueComparator: {
     type: Function as PropType<typeof deepEqual>,
     default: deepEqual,
   },
-
-  ...makeItemsProps({ itemChildren: false }),
 }, 'v-select')
->>>>>>> f8c57464
 
 type Primitive = string | number | boolean | symbol
 
@@ -98,15 +81,6 @@
     multiple?: Multiple
     modelValue?: V
     'onUpdate:modelValue'?: (val: V) => void
-<<<<<<< HEAD
-  } & Omit<VTextField['$props'], 'modelValue' | 'onUpdate:modelValue'>
-  $slots: Omit<VInputSlots & VFieldSlots, 'default'> & MakeSlots<{
-    item: [ListItemSlot<T>]
-    chip: [ListItemSlot<T>]
-    selection: [{ item: T, index: number }]
-    'no-data': []
-  }>
-=======
   } & SlotsToProps<
     Omit<VInputSlots & VFieldSlots, 'default'> & MakeSlots<{
       item: [{ item: InternalItem<T>, index: number, props: Record<string, unknown> }]
@@ -117,21 +91,17 @@
       'no-data': []
     }>
   >
->>>>>>> f8c57464
 }>()({
   name: 'VSelect',
 
   props: {
     ...makeSelectProps(),
-<<<<<<< HEAD
     ...makeItemsProps({
       itemProps: true,
     }),
-=======
     ...omit(makeVTextFieldProps({
       modelValue: null,
     }), ['validationValue', 'dirty', 'appendInnerIcon']),
->>>>>>> f8c57464
     ...makeTransitionProps({ transition: { component: VDialogTransition } }),
   },
 
@@ -141,11 +111,6 @@
   },
 
   setup (props, { slots }) {
-<<<<<<< HEAD
-    const vTextFieldRef = ref<VTextField>()
-    const menu = useProxiedModel(props, 'menu')
-=======
-    const { t } = useLocale()
     const vTextFieldRef = ref()
     const vMenuRef = ref<VMenu>()
     const _menu = useProxiedModel(props, 'menu')
@@ -156,7 +121,6 @@
         _menu.value = v
       },
     })
->>>>>>> f8c57464
     const { items, transformIn, transformOut } = useItems(props)
     const model = useProxiedModel(
       props,
@@ -258,12 +222,8 @@
       return (
         <VTextField
           ref={ vTextFieldRef }
-<<<<<<< HEAD
-          modelValue={ model.value.map(v => v.value).join(', ') }
-=======
           { ...textFieldProps }
           modelValue={ model.value.map(v => v.props.value).join(', ') }
->>>>>>> f8c57464
           onUpdate:modelValue={ v => { if (v == null) model.value = [] } }
           validationValue={ model.externalValue }
           dirty={ model.value.length > 0 }
@@ -299,88 +259,49 @@
                   transition={ props.transition }
                   { ...props.menuProps }
                 >
-<<<<<<< HEAD
                   <VList
+                    ref={ listRef }
                     selected={ selected.value }
                     selectStrategy={ props.multiple ? 'independent' : 'single-independent' }
                     onMousedown={ (e: MouseEvent) => e.preventDefault() }
+                    onFocusout={ onFocusout }
                     opened={ items.value.map(item => item.value) }
                   >
                     { slots['prepend-item']?.() }
 
-                    <VListChildren
-                      items={ items.value }
-                      noDataText={ !props.hideNoData ? props.noDataText : undefined }
-                    >
-                      {{
-                        ...slots,
-                        item: ({ item, index }) => {
-                          const onClick = () => select(item)
-
-                          if (slots.item) return slots.item({ item, props: mergeProps(item.props, { onClick }), index })
-
-                          return (
-                            <VListItem
-                              key={ index }
-                              { ...item.props }
-                              onClick={ () => select(item) }
-                            >
-                              {{
-                                prepend: ({ isSelected }) => props.multiple && !props.hideSelected ? (
-                                  <VCheckboxBtn modelValue={ isSelected } ripple={ false } />
-                                ) : undefined,
-                              }}
-                            </VListItem>
-                          )
-                        },
-                      }}
-                    </VListChildren>
+                    { hasList && (
+                      <VListChildren
+                        key="list"
+                        items={ items.value }
+                        noDataText={ !props.hideNoData ? props.noDataText : undefined }
+                      >
+                        {{
+                          ...slots,
+                          item: ({ item, index }) => {
+                            const onClick = () => select(item)
+
+                            if (slots.item) return slots.item({ item, props: mergeProps(item.props, { onClick }), index })
+
+                            return (
+                              <VListItem
+                                key={ index }
+                                { ...item.props }
+                                onClick={ () => select(item) }
+                              >
+                                {{
+                                  prepend: ({ isSelected }) => props.multiple && !props.hideSelected ? (
+                                    <VCheckboxBtn modelValue={ isSelected } ripple={ false } />
+                                  ) : undefined,
+                                }}
+                              </VListItem>
+                            )
+                          },
+                        }}
+                      </VListChildren>
+                    )}
 
                     { slots['append-item']?.() }
                   </VList>
-=======
-                  { hasList && (
-                    <VList
-                      ref={ listRef }
-                      selected={ selected.value }
-                      selectStrategy={ props.multiple ? 'independent' : 'single-independent' }
-                      onMousedown={ (e: MouseEvent) => e.preventDefault() }
-                      onFocusout={ onFocusout }
-                    >
-                      { !displayItems.value.length && !props.hideNoData && (slots['no-data']?.() ?? (
-                        <VListItem title={ t(props.noDataText) } />
-                      ))}
-
-                      { slots['prepend-item']?.() }
-
-                      { displayItems.value.map((item, index) => {
-                        if (slots.item) {
-                          return slots.item?.({
-                            item,
-                            index,
-                            props: mergeProps(item.props, { onClick: () => select(item) }),
-                          })
-                        }
-
-                        return (
-                          <VListItem
-                            key={ index }
-                            { ...item.props }
-                            onClick={ () => select(item) }
-                          >
-                            {{
-                              prepend: ({ isSelected }) => props.multiple && !props.hideSelected ? (
-                                <VCheckboxBtn modelValue={ isSelected } ripple={ false } />
-                              ) : undefined,
-                            }}
-                          </VListItem>
-                        )
-                      })}
-
-                      { slots['append-item']?.() }
-                    </VList>
-                  )}
->>>>>>> f8c57464
                 </VMenu>
 
                 { selections.value.map((item, index) => {
