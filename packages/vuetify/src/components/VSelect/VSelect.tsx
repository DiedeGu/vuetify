// Styles
import './VSelect.sass'

// Components
import { VDialogTransition } from '@/components/transitions'
import { VCheckboxBtn } from '@/components/VCheckbox'
import { VChip } from '@/components/VChip'
import { VDefaultsProvider } from '@/components/VDefaultsProvider'
import { VIcon } from '@/components/VIcon'
import { VList, VListItem } from '@/components/VList'
import { VMenu } from '@/components/VMenu'
import { makeVTextFieldProps, VTextField } from '@/components/VTextField/VTextField'
import { VVirtualScroll } from '@/components/VVirtualScroll'

// Composables
import { useScrolling } from './useScrolling'
import { useForm } from '@/composables/form'
import { forwardRefs } from '@/composables/forwardRefs'
import { IconValue } from '@/composables/icons'
import { makeItemsProps, useItems } from '@/composables/list-items'
import { useLocale } from '@/composables/locale'
import { useProxiedModel } from '@/composables/proxiedModel'
import { makeTransitionProps } from '@/composables/transition'

// Utilities
import { computed, mergeProps, ref, shallowRef } from 'vue'
import { deepEqual, genericComponent, omit, propsFactory, useRender, wrapInArray } from '@/util'

// Types
import type { Component, PropType } from 'vue'
import type { VFieldSlots } from '@/components/VField/VField'
import type { VInputSlots } from '@/components/VInput/VInput'
import type { ListItem } from '@/composables/list-items'
import type { GenericProps } from '@/util'

type Primitive = string | number | boolean | symbol

type Val <T, ReturnObject extends boolean> = [T] extends [Primitive]
  ? T
  : (ReturnObject extends true ? T : any)

type Value <T, ReturnObject extends boolean, Multiple extends boolean> =
  Multiple extends true
    ? readonly Val<T, ReturnObject>[]
    : Val<T, ReturnObject> | null

export const makeSelectProps = propsFactory({
  chips: Boolean,
  closableChips: Boolean,
  eager: Boolean,
  hideNoData: Boolean,
  hideSelected: Boolean,
  menu: Boolean,
  menuIcon: {
    type: IconValue,
    default: '$dropdown',
  },
  menuProps: {
    type: Object as PropType<VMenu['$props']>,
  },
  multiple: Boolean,
  noDataText: {
    type: String,
    default: '$vuetify.noDataText',
  },
  openOnClear: Boolean,
  valueComparator: {
    type: Function as PropType<typeof deepEqual>,
    default: deepEqual,
  },

  ...makeItemsProps({ itemChildren: false }),
}, 'Select')

export const makeVSelectProps = propsFactory({
  ...makeSelectProps(),
  ...omit(makeVTextFieldProps({
    modelValue: null,
  }), ['validationValue', 'dirty', 'appendInnerIcon']),
  ...makeTransitionProps({ transition: { component: VDialogTransition as Component } }),
}, 'VSelect')

export const VSelect = genericComponent<new <
  T extends readonly any[],
  Item = T extends readonly (infer U)[] ? U : never,
  ReturnObject extends boolean = false,
  Multiple extends boolean = false,
  V extends Value<Item, ReturnObject, Multiple> = Value<Item, ReturnObject, Multiple>
>(
  props: {
    items?: T
    returnObject?: ReturnObject
    multiple?: Multiple
    modelValue?: V | null
    'onUpdate:modelValue'?: (val: V) => void
  },
  slots: Omit<VInputSlots & VFieldSlots, 'default'> & {
    item: { item: ListItem<Item>, index: number, props: Record<string, unknown> }
    chip: { item: ListItem<Item>, index: number, props: Record<string, unknown> }
    selection: { item: ListItem<Item>, index: number }
    'prepend-item': never
    'append-item': never
    'no-data': never
  }
) => GenericProps<typeof props, typeof slots>>()({
  name: 'VSelect',

  props: makeVSelectProps(),

  emits: {
    'update:focused': (focused: boolean) => true,
    'update:modelValue': (val: any) => true,
    'update:menu': (val: boolean) => true,
  },

  setup (props, { slots }) {
    const { t } = useLocale()
    const vTextFieldRef = ref()
    const vMenuRef = ref<VMenu>()
    const _menu = useProxiedModel(props, 'menu')
    const menu = computed({
      get: () => _menu.value,
      set: v => {
        if (_menu.value && !v && vMenuRef.value?.ΨopenChildren) return
        _menu.value = v
      },
    })
    const { items, transformIn, transformOut } = useItems(props)
    const model = useProxiedModel(
      props,
      'modelValue',
      [],
      v => transformIn(wrapInArray(v)),
      v => {
        const transformed = transformOut(v)
        return props.multiple ? transformed : (transformed[0] ?? null)
      }
    )
    const form = useForm()
    const selections = computed(() => {
      return model.value.map(v => {
        return items.value.find(item => props.valueComparator(item.value, v.value)) || v
      })
    })
    const selected = computed(() => selections.value.map(selection => selection.props.value))
    const isFocused = shallowRef(false)

    let keyboardLookupPrefix = ''
    let keyboardLookupLastTime: number

    const displayItems = computed(() => {
      if (props.hideSelected) {
        return items.value.filter(item => !selections.value.some(s => s === item))
      }
      return items.value
    })

    const menuDisabled = computed(() => (
      (props.hideNoData && !items.value.length) ||
      props.readonly || form?.isReadonly.value
    ))

    const listRef = ref<VList>()
    const { onListScroll, onListKeydown } = useScrolling(listRef)
    function onClear (e: MouseEvent) {
      if (props.openOnClear) {
        menu.value = true
      }
    }
    function onMousedownControl () {
      if (menuDisabled.value) return

      menu.value = !menu.value
    }
    function onKeydown (e: KeyboardEvent) {
      if (props.readonly || form?.isReadonly.value) return

      if (['Enter', ' ', 'ArrowDown', 'ArrowUp', 'Home', 'End'].includes(e.key)) {
        e.preventDefault()
      }

      if (['Enter', 'ArrowDown', ' '].includes(e.key)) {
        menu.value = true
      }

      if (['Escape', 'Tab'].includes(e.key)) {
        menu.value = false
      }

      if (e.key === 'Home') {
        listRef.value?.focus('first')
      } else if (e.key === 'End') {
        listRef.value?.focus('last')
      }

      // html select hotkeys
      const KEYBOARD_LOOKUP_THRESHOLD = 1000 // milliseconds

      function checkPrintable (e: KeyboardEvent) {
        const isPrintableChar = e.key.length === 1
        const noModifier = !e.ctrlKey && !e.metaKey && !e.altKey
        return isPrintableChar && noModifier
      }

      if (props.multiple || !checkPrintable(e)) return

      const now = performance.now()
      if (now - keyboardLookupLastTime > KEYBOARD_LOOKUP_THRESHOLD) {
        keyboardLookupPrefix = ''
      }
      keyboardLookupPrefix += e.key.toLowerCase()
      keyboardLookupLastTime = now

      const item = items.value.find(item => item.title.toLowerCase().startsWith(keyboardLookupPrefix))
      if (item !== undefined) {
        model.value = [item]
      }
    }
    function onListKeydown (e: KeyboardEvent) {
      if (e.key === 'Tab') {
        vTextFieldRef.value?.focus()
      }
    }
    function select (item: ListItem) {
      if (props.multiple) {
        const index = selected.value.findIndex(selection => props.valueComparator(selection, item.value))

        if (index === -1) {
          model.value = [...model.value, item]
        } else {
          const value = [...model.value]
          value.splice(index, 1)
          model.value = value
        }
      } else {
        model.value = [item]
        menu.value = false
      }
    }
    function onBlur (e: FocusEvent) {
      if (!listRef.value?.$el.contains(e.relatedTarget as HTMLElement)) {
        menu.value = false
      }
    }
    function onAfterLeave () {
      if (isFocused.value) {
        vTextFieldRef.value?.focus()
      }
    }
    function onFocusin (e: FocusEvent) {
      isFocused.value = true
    }

    useRender(() => {
      const hasChips = !!(props.chips || slots.chip)
      const hasList = !!(
        (!props.hideNoData || displayItems.value.length) ||
        slots['prepend-item'] ||
        slots['append-item'] ||
        slots['no-data']
      )
      const isDirty = model.value.length > 0
      const [textFieldProps] = VTextField.filterProps(props)

      const placeholder = isDirty || (
        !isFocused.value &&
        props.label &&
        !props.persistentPlaceholder
      ) ? undefined : props.placeholder

      return (
        <VTextField
          ref={ vTextFieldRef }
          { ...textFieldProps }
          modelValue={ model.value.map(v => v.props.value).join(', ') }
          onUpdate:modelValue={ v => { if (v == null) model.value = [] } }
          v-model:focused={ isFocused.value }
          validationValue={ model.externalValue }
          dirty={ isDirty }
          class={[
            'v-select',
            {
              'v-select--active-menu': menu.value,
              'v-select--chips': !!props.chips,
              [`v-select--${props.multiple ? 'multiple' : 'single'}`]: true,
              'v-select--selected': model.value.length,
              'v-select--selection-slot': !!slots.selection,
            },
            props.class,
          ]}
          style={ props.style }
          readonly
          placeholder={ placeholder }
          onClick:clear={ onClear }
          onMousedown:control={ onMousedownControl }
          onBlur={ onBlur }
          onKeydown={ onKeydown }
        >
          {{
            ...slots,
            default: () => (
              <>
                <VMenu
                  ref={ vMenuRef }
                  v-model={ menu.value }
                  activator="parent"
                  contentClass="v-select__content"
                  disabled={ menuDisabled.value }
                  eager={ props.eager }
                  maxHeight={ 310 }
                  openOnClick={ false }
                  closeOnContentClick={ false }
                  transition={ props.transition }
                  onAfterLeave={ onAfterLeave }
                  { ...props.menuProps }
                >
                  { hasList && (
                    <VList
                      ref={ listRef }
                      selected={ selected.value }
                      selectStrategy={ props.multiple ? 'independent' : 'single-independent' }
                      onMousedown={ (e: MouseEvent) => e.preventDefault() }
                      onKeydown={ onListKeydown }
                      onFocusin={ onFocusin }
<<<<<<< HEAD
                      onKeydown={ onListKeydown }
                      onScrollPassive={ onListScroll }
=======
                      tabindex="-1"
>>>>>>> 263e12ca
                    >
                      { slots['prepend-item']?.() }

                      { !displayItems.value.length && !props.hideNoData && (slots['no-data']?.() ?? (
                        <VListItem title={ t(props.noDataText) } />
                      ))}

                      <VVirtualScroll renderless items={ displayItems.value }>
                        { ({ item, index, itemRef }) => {
                          const itemProps = mergeProps(item.props, {
                            ref: itemRef,
                            key: index,
                            onClick: () => select(item),
                          })

                          return slots.item?.({
                            item,
                            index,
                            props: itemProps,
                          }) ?? (
                            <VListItem { ...itemProps }>
                              {{
                                prepend: ({ isSelected }) => (
                                  <>
                                    { props.multiple && !props.hideSelected ? (
                                      <VCheckboxBtn
                                        key={ item.value }
                                        modelValue={ isSelected }
                                        ripple={ false }
                                        tabindex="-1"
                                      />
                                    ) : undefined }

                                    { item.props.prependIcon && (
                                      <VIcon icon={ item.props.prependIcon } />
                                    )}
                                  </>
                                ),
                              }}
                            </VListItem>
                          )
                        }}
                      </VVirtualScroll>

                      { slots['append-item']?.() }
                    </VList>
                  )}
                </VMenu>

                { selections.value.map((item, index) => {
                  function onChipClose (e: Event) {
                    e.stopPropagation()
                    e.preventDefault()

                    select(item)
                  }

                  const slotProps = {
                    'onClick:close': onChipClose,
                    onMousedown (e: MouseEvent) {
                      e.preventDefault()
                      e.stopPropagation()
                    },
                    modelValue: true,
                    'onUpdate:modelValue': undefined,
                  }

                  return (
                    <div key={ item.value } class="v-select__selection">
                      { hasChips ? (
                        !slots.chip ? (
                          <VChip
                            key="chip"
                            closable={ props.closableChips }
                            size="small"
                            text={ item.title }
                            { ...slotProps }
                          />
                        ) : (
                          <VDefaultsProvider
                            key="chip-defaults"
                            defaults={{
                              VChip: {
                                closable: props.closableChips,
                                size: 'small',
                                text: item.title,
                              },
                            }}
                          >
                            { slots.chip?.({ item, index, props: slotProps }) }
                          </VDefaultsProvider>
                        )
                      ) : (
                        slots.selection?.({ item, index }) ?? (
                          <span class="v-select__selection-text">
                            { item.title }
                            { props.multiple && (index < selections.value.length - 1) && (
                              <span class="v-select__selection-comma">,</span>
                            )}
                          </span>
                        )
                      )}
                    </div>
                  )
                })}
              </>
            ),
            'append-inner': (...args) => (
              <>
                { slots['append-inner']?.(...args) }
                { props.menuIcon ? (
                  <VIcon
                    class="v-select__menu-icon"
                    icon={ props.menuIcon }
                  />
                ) : undefined }
              </>
            ),
          }}
        </VTextField>
      )
    })

    return forwardRefs({
      isFocused,
      menu,
      select,
    }, vTextFieldRef)
  },
})

export type VSelect = InstanceType<typeof VSelect><|MERGE_RESOLUTION|>--- conflicted
+++ resolved
@@ -161,7 +161,7 @@
     ))
 
     const listRef = ref<VList>()
-    const { onListScroll, onListKeydown } = useScrolling(listRef)
+    const { onListScroll, onListKeydown } = useScrolling(listRef, vTextFieldRef)
     function onClear (e: MouseEvent) {
       if (props.openOnClear) {
         menu.value = true
@@ -214,11 +214,6 @@
       const item = items.value.find(item => item.title.toLowerCase().startsWith(keyboardLookupPrefix))
       if (item !== undefined) {
         model.value = [item]
-      }
-    }
-    function onListKeydown (e: KeyboardEvent) {
-      if (e.key === 'Tab') {
-        vTextFieldRef.value?.focus()
       }
     }
     function select (item: ListItem) {
@@ -322,12 +317,8 @@
                       onMousedown={ (e: MouseEvent) => e.preventDefault() }
                       onKeydown={ onListKeydown }
                       onFocusin={ onFocusin }
-<<<<<<< HEAD
-                      onKeydown={ onListKeydown }
                       onScrollPassive={ onListScroll }
-=======
                       tabindex="-1"
->>>>>>> 263e12ca
                     >
                       { slots['prepend-item']?.() }
 
