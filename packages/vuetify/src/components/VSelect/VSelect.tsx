--- conflicted
+++ resolved
@@ -319,28 +319,25 @@
 
                       { slots['prepend-item']?.() }
 
-<<<<<<< HEAD
                       <VVirtualScroll inline items={ displayItems.value }>
                         { ({ item, index }) => {
-                          if (slots.item) {
-                            return slots.item?.({
-                              item,
-                              index,
-                              props: mergeProps(item.props, { onClick: () => select(item) }),
-                            })
-                          }
-
-                          return (
-                            <VListItem
-                              key={ index }
-                              { ...item.props }
-                              onClick={ () => select(item) }
-                            >
+                          const itemProps = mergeProps(item.props, {
+                            key: index,
+                            onClick: () => select(item),
+                          })
+
+                          return slots.item?.({
+                            item,
+                            index,
+                            props: itemProps,
+                          }) ?? (
+                            <VListItem { ...itemProps }>
                               {{
                                 prepend: ({ isSelected }) => (
                                   <>
                                     { props.multiple && !props.hideSelected ? (
                                       <VCheckboxBtn
+                                        key={ item.value }
                                         modelValue={ isSelected }
                                         ripple={ false }
                                         tabindex="-1"
@@ -357,41 +354,6 @@
                           )
                         }}
                       </VVirtualScroll>
-=======
-                      { displayItems.value.map((item, index) => {
-                        const itemProps = mergeProps(item.props, {
-                          key: index,
-                          onClick: () => select(item),
-                        })
-
-                        return slots.item?.({
-                          item,
-                          index,
-                          props: itemProps,
-                        }) ?? (
-                          <VListItem { ...itemProps }>
-                            {{
-                              prepend: ({ isSelected }) => (
-                                <>
-                                  { props.multiple && !props.hideSelected ? (
-                                    <VCheckboxBtn
-                                      key={ item.value }
-                                      modelValue={ isSelected }
-                                      ripple={ false }
-                                      tabindex="-1"
-                                    />
-                                  ) : undefined }
-
-                                  { item.props.prependIcon && (
-                                    <VIcon icon={ item.props.prependIcon } />
-                                  )}
-                                </>
-                              ),
-                            }}
-                          </VListItem>
-                        )
-                      })}
->>>>>>> 3eec1c13
 
                       { slots['append-item']?.() }
                     </VList>
