/// <reference types="../../../../types/cypress" />

import { VForm } from '@/components/VForm'
import { VListItem } from '@/components/VList'
import { ref } from 'vue'
import { VSelect } from '../VSelect'
import { keyValues } from '@/util'

describe('VSelect', () => {
  it('should render selection slot', () => {
    const items = [
      { title: 'a' },
      { title: 'b' },
      { title: 'c' },
    ]
    let model: { title: string }[] = [{ title: 'b' }]

    cy.mount(() => (
      <VSelect
        multiple
        returnObject
        items={ items }
        modelValue={ model }
        onUpdate:modelValue={ val => model = val }
      >
        {{
          selection: ({ item, index }) => {
            return item.raw.title.toUpperCase()
          },
        }}
      </VSelect>
    ))
      .get('.v-select__selection').eq(0).invoke('text').should('equal', 'B')
  })

  it('should render prepend-item slot', () => {
    cy.mount(() => (
      <VSelect menu items={['Item #1', 'Item #2']}>
        {{
          'prepend-item': () => (
            <VListItem title="Foo"></VListItem>
          ),
        }}
      </VSelect>
    ))
      .get('.v-list-item').eq(0).invoke('text').should('equal', 'Foo')
  })

  it('should render append-item slot', () => {
    cy.mount(() => (
      <VSelect menu items={['Item #1', 'Item #2']}>
        {{
          'append-item': () => (
            <VListItem title="Foo"></VListItem>
          ),
        }}
      </VSelect>
    ))
      .get('.v-list-item').last().invoke('text').should('equal', 'Foo')
  })

  it('should close only first chip', () => {
    const items = ['Item 1', 'Item 2', 'Item 3', 'Item 4']

    const selectedItems = ['Item 1', 'Item 2', 'Item 3']

    cy.mount(() => (
      <VSelect
        items={ items }
        modelValue={ selectedItems }
        chips
        closableChips
        multiple
      />
    ))
      .get('.v-chip__close')
      .eq(0)
      .click()
      .get('input')
      .get('.v-chip')
      .should('have.length', 2)
  })

  describe('prefilled data', () => {
    it('should work with array of strings when using multiple', () => {
      const items = ref(['California', 'Colorado', 'Florida'])

      const selectedItems = ref(['California', 'Colorado'])

      cy.mount(() => (
        <VSelect v-model={ selectedItems.value } items={ items.value } multiple chips closableChips />
      ))

      cy.get('.v-select').click()

      cy.get('.v-list-item--active').should('have.length', 2)
      cy.get('.v-list-item input').eq(2).click().should(() => {
        expect(selectedItems.value).to.deep.equal(['California', 'Colorado', 'Florida'])
      })

      cy
        .get('.v-chip__close')
        .eq(0)
        .click()
        .get('.v-chip')
        .should('have.length', 2)
        .should(() => expect(selectedItems.value).to.deep.equal(['Colorado', 'Florida']))
    })

    it('should work with objects when using multiple', () => {
      const items = ref([
        {
          title: 'Item 1',
          value: 'item1',
        },
        {
          title: 'Item 2',
          value: 'item2',
        },
        {
          title: 'Item 3',
          value: 'item3',
        },
      ])

      const selectedItems = ref(
        [
          {
            title: 'Item 1',
            value: 'item1',
          },
          {
            title: 'Item 2',
            value: 'item2',
          },
        ]
      )

      cy.mount(() => (
        <VSelect
          v-model={ selectedItems.value }
          items={ items.value }
          multiple
          chips
          closableChips
          returnObject
        />
      ))

      cy.get('.v-select').click()

      cy.get('.v-list-item--active').should('have.length', 2)
      cy.get('.v-list-item input').eq(2).click().should(() => {
        expect(selectedItems.value).to.deep.equal([
          {
            title: 'Item 1',
            value: 'item1',
          },
          {
            title: 'Item 2',
            value: 'item2',
          },
          {
            title: 'Item 3',
            value: 'item3',
          },
        ])
      })

      cy
        .get('.v-chip__close')
        .eq(0)
        .click()
        .get('.v-chip')
        .should('have.length', 2)
        .should(() => expect(selectedItems.value).to.deep.equal([
          {
            title: 'Item 2',
            value: 'item2',
          },
          {
            title: 'Item 3',
            value: 'item3',
          },
        ]))
    })
  })

  it('should not be clickable when in readonly', () => {
    const items = ['Item 1', 'Item 2', 'Item 3', 'Item 4']

    const selectedItems = 'Item 1'

    cy.mount(() => (
      <VSelect
        items={ items }
        modelValue={ selectedItems }
        readonly
      />
    ))

    cy.get('.v-select')
      .click()
      .get('.v-list-item').should('have.length', 0)
      .get('.v-select--active-menu').should('have.length', 0)

    cy
      .get('.v-select input')
      .focus()
      .type('{downarrow}', { force: true })
      .get('.v-list-item').should('have.length', 0)
      .get('.v-select--active-menu').should('have.length', 0)
  })

  it('should not be clickable when in readonly form', () => {
    const items = ['Item 1', 'Item 2', 'Item 3', 'Item 4']

    const selectedItems = 'Item 1'

    cy.mount(() => (
      <VForm readonly>
        <VSelect
          items={ items }
          modelValue={ selectedItems }
          readonly
        />
      </VForm>
    ))

    cy.get('.v-select')
      .click()
      .get('.v-list-item').should('have.length', 0)
      .get('.v-select--active-menu').should('have.length', 0)

    cy
      .get('.v-select input')
      .focus()
      .type('{downarrow}', { force: true })
      .get('.v-list-item').should('have.length', 0)
      .get('.v-select--active-menu').should('have.length', 0)
  })

<<<<<<< HEAD
  // issue #16442
  it('should allow null as legit itemValue', () => {
    const items = [
      { name: 'Default Language', code: null },
      { code: 'en-US', name: 'English' },
      { code: 'de-DE', name: 'German' },
    ]

    const selectedItems = null
=======
  it('should conditionally show placeholder', () => {
    cy.mount(props => (
      <VSelect placeholder="Placeholder" { ...props } />
    ))
      .get('.v-select input')
      .should('have.attr', 'placeholder', 'Placeholder')
      .setProps({ label: 'Label' })
      .get('.v-select input')
      .should('not.have.attr', 'placeholder')
      .get('.v-select input')
      .focus()
      .should('have.attr', 'placeholder', 'Placeholder')
      .blur()
      .setProps({ persistentPlaceholder: true })
      .get('.v-select input')
      .should('have.attr', 'placeholder', 'Placeholder')
      .setProps({ modelValue: 'Foobar' })
      .get('.v-select input')
      .should('not.have.attr', 'placeholder')
      .setProps({ multiple: true, modelValue: ['Foobar'] })
      .get('.v-select input')
      .should('not.have.attr', 'placeholder')
  })

  // https://github.com/vuetifyjs/vuetify/issues/16210
  it('should return item object as the argument of item-title function', () => {
    const items = [
      { id: 1, name: 'a' },
      { id: 2, name: 'b' },
    ]

    const selectedItems = ref(null)

    function itemTitleFunc (item: any) {
      return 'Item: ' + JSON.stringify(item)
    }

    const itemTitleFuncSpy = cy.spy(itemTitleFunc).as('itemTitleFunc')
>>>>>>> bb26cfac

    cy.mount(() => (
      <VSelect
        items={ items }
        modelValue={ selectedItems }
<<<<<<< HEAD
        itemTitle="name"
        itemValue="code"
      />
    ))

    cy.get('.v-select__selection').eq(0).invoke('text').should('equal', 'Default Language')
=======
        item-title={ itemTitleFuncSpy }
        item-value="id"
      />
    ))

    cy.get('.v-select').click()

    cy.get('.v-list-item').eq(0).click({ waitForAnimations: false }).should(() => {
      expect(selectedItems.value).to.deep.equal(1)
    })

    cy.get('@itemTitleFunc')
      .should('have.been.calledWith', { id: 1, name: 'a' })

    cy.get('.v-select__selection-text').should('have.text', `Item: {"id":1,"name":"a"}`)
>>>>>>> bb26cfac
  })

  describe('hide-selected', () => {
    it('should hide selected item(s)', () => {
      const items = ref(['Item 1',
        'Item 2',
        'Item 3',
        'Item 4',
      ])

      const selectedItems = ref([
        'Item 1',
        'Item 2',
      ])

      cy.mount(() => (
        <VSelect v-model={ selectedItems.value } items={ items.value } multiple hideSelected />
      ))

      cy.get('.v-select').click()

      cy.get('.v-overlay__content .v-list-item').should('have.length', 2)
      cy.get('.v-overlay__content .v-list-item .v-list-item-title').eq(0).should('have.text', 'Item 3')
      cy.get('.v-overlay__content .v-list-item .v-list-item-title').eq(1).should('have.text', 'Item 4')
    })
  })

  // https://github.com/vuetifyjs/vuetify/issues/16055
  it('should select item after typing its first few letters', () => {
    const items = ref(['aaa', 'foo', 'faa'])

    const selectedItems = ref(undefined)

    cy.mount(() => (
      <VSelect
        v-model={ selectedItems.value }
        items={ items.value }
      />
    ))

    cy.get('.v-select')
      .click()
      .get('.v-select input')
      .focus()
      .type('f', { force: true })
      .get('.v-list-item').should('have.length', 3)
      .then(_ => {
        expect(selectedItems.value).equal('foo')
      })
  })

  it('should keep TextField focused while selecting items from open menu', () => {
    cy.mount(() => (
      <VSelect
        items={['California', 'Colorado', 'Florida', 'Georgia', 'Texas', 'Wyoming']}
      />
    ))

    cy.get('.v-select')
      .click()

    cy.get('.v-list')
      .trigger('keydown', { key: keyValues.down, waitForAnimations: false })
      .trigger('keydown', { key: keyValues.down, waitForAnimations: false })
      .trigger('keydown', { key: keyValues.down, waitForAnimations: false })

    cy.get('.v-field').should('have.class', 'v-field--focused')
  })
})<|MERGE_RESOLUTION|>--- conflicted
+++ resolved
@@ -240,8 +240,31 @@
       .get('.v-select--active-menu').should('have.length', 0)
   })
 
-<<<<<<< HEAD
-  // issue #16442
+  it('should conditionally show placeholder', () => {
+    cy.mount(props => (
+      <VSelect placeholder="Placeholder" { ...props } />
+    ))
+      .get('.v-select input')
+      .should('have.attr', 'placeholder', 'Placeholder')
+      .setProps({ label: 'Label' })
+      .get('.v-select input')
+      .should('not.have.attr', 'placeholder')
+      .get('.v-select input')
+      .focus()
+      .should('have.attr', 'placeholder', 'Placeholder')
+      .blur()
+      .setProps({ persistentPlaceholder: true })
+      .get('.v-select input')
+      .should('have.attr', 'placeholder', 'Placeholder')
+      .setProps({ modelValue: 'Foobar' })
+      .get('.v-select input')
+      .should('not.have.attr', 'placeholder')
+      .setProps({ multiple: true, modelValue: ['Foobar'] })
+      .get('.v-select input')
+      .should('not.have.attr', 'placeholder')
+  })
+
+  // https://github.com/vuetifyjs/vuetify/issues/16442
   it('should allow null as legit itemValue', () => {
     const items = [
       { name: 'Default Language', code: null },
@@ -250,29 +273,17 @@
     ]
 
     const selectedItems = null
-=======
-  it('should conditionally show placeholder', () => {
-    cy.mount(props => (
-      <VSelect placeholder="Placeholder" { ...props } />
-    ))
-      .get('.v-select input')
-      .should('have.attr', 'placeholder', 'Placeholder')
-      .setProps({ label: 'Label' })
-      .get('.v-select input')
-      .should('not.have.attr', 'placeholder')
-      .get('.v-select input')
-      .focus()
-      .should('have.attr', 'placeholder', 'Placeholder')
-      .blur()
-      .setProps({ persistentPlaceholder: true })
-      .get('.v-select input')
-      .should('have.attr', 'placeholder', 'Placeholder')
-      .setProps({ modelValue: 'Foobar' })
-      .get('.v-select input')
-      .should('not.have.attr', 'placeholder')
-      .setProps({ multiple: true, modelValue: ['Foobar'] })
-      .get('.v-select input')
-      .should('not.have.attr', 'placeholder')
+
+    cy.mount(() => (
+      <VSelect
+        items={ items }
+        modelValue={ selectedItems }
+        itemTitle="name"
+        itemValue="code"
+      />
+    ))
+
+    cy.get('.v-select__selection').eq(0).invoke('text').should('equal', 'Default Language')
   })
 
   // https://github.com/vuetifyjs/vuetify/issues/16210
@@ -289,20 +300,11 @@
     }
 
     const itemTitleFuncSpy = cy.spy(itemTitleFunc).as('itemTitleFunc')
->>>>>>> bb26cfac
 
     cy.mount(() => (
       <VSelect
         items={ items }
         modelValue={ selectedItems }
-<<<<<<< HEAD
-        itemTitle="name"
-        itemValue="code"
-      />
-    ))
-
-    cy.get('.v-select__selection').eq(0).invoke('text').should('equal', 'Default Language')
-=======
         item-title={ itemTitleFuncSpy }
         item-value="id"
       />
@@ -318,7 +320,6 @@
       .should('have.been.calledWith', { id: 1, name: 'a' })
 
     cy.get('.v-select__selection-text').should('have.text', `Item: {"id":1,"name":"a"}`)
->>>>>>> bb26cfac
   })
 
   describe('hide-selected', () => {
