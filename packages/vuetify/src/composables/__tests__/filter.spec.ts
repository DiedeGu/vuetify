--- conflicted
+++ resolved
@@ -148,28 +148,16 @@
       ]))
       const { filteredItems } = useFilter(props, items, query)
 
-<<<<<<< HEAD
-      expect(filteredItems.value).toHaveLength(2)
-=======
->>>>>>> f8c57464
       expect(filteredItems.value.map(item => item.raw.title)).toEqual(['fizz', 'buzz'])
 
       query.value = 'foo'
       await nextTick()
 
-<<<<<<< HEAD
-      expect(filteredItems.value).toHaveLength(1)
-=======
->>>>>>> f8c57464
       expect(filteredItems.value.map(item => item.raw.title)).toEqual(['foo'])
 
       items.value.push(transformItem(itemProps, { title: 'foobar' }))
       await nextTick()
 
-<<<<<<< HEAD
-      expect(filteredItems.value).toHaveLength(2)
-=======
->>>>>>> f8c57464
       expect(filteredItems.value.map(item => item.raw.title)).toEqual(['foo', 'foobar'])
     })
   })
