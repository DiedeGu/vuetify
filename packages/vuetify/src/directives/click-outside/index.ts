--- conflicted
+++ resolved
@@ -1,11 +1,5 @@
-<<<<<<< HEAD
 import { attachedRoot } from '@/util'
 import type { DirectiveBinding } from 'vue'
-=======
-import { attachedRoot } from '../../util/dom'
-import { VNodeDirective } from 'vue/types/vnode'
-import { VNode } from 'vue'
->>>>>>> b786cdd1
 
 interface ClickOutsideBindingArgs {
   handler: (e: MouseEvent) => void
@@ -58,13 +52,8 @@
   return isActive(e)
 }
 
-<<<<<<< HEAD
 function directive (e: MouseEvent, el: HTMLElement, binding: ClickOutsideDirectiveBinding) {
   const handler = typeof binding.value === 'function' ? binding.value : binding.value.handler
-=======
-function directive (e: PointerEvent, el: HTMLElement, binding: ClickOutsideDirective, vnode: VNode) {
-  const handler = typeof binding.value === 'function' ? binding.value : binding.value!.handler
->>>>>>> b786cdd1
 
   el._clickOutside!.lastMousedownWasOutside && checkEvent(e, el, binding) && setTimeout(() => {
     checkIsActive(e, binding) && handler && handler(e)
@@ -87,13 +76,8 @@
   // sure that the root element is
   // available, iOS does not support
   // clicks on body
-<<<<<<< HEAD
   mounted (el: HTMLElement, binding: ClickOutsideDirectiveBinding) {
     const onClick = (e: Event) => directive(e as MouseEvent, el, binding)
-=======
-  inserted (el: HTMLElement, binding: ClickOutsideDirective, vnode: VNode) {
-    const onClick = (e: Event) => directive(e as PointerEvent, el, binding, vnode)
->>>>>>> b786cdd1
     const onMousedown = (e: Event) => {
       el._clickOutside!.lastMousedownWasOutside = checkEvent(e as MouseEvent, el, binding)
     }
@@ -109,29 +93,25 @@
       }
     }
 
-    el._clickOutside[vnode.context!._uid] = {
+    el._clickOutside[binding.instance!.$.uid] = {
       onClick,
       onMousedown,
     }
   },
 
-<<<<<<< HEAD
-  unmounted (el: HTMLElement) {
-=======
-  unbind (el: HTMLElement, binding: ClickOutsideDirective, vnode: VNode) {
->>>>>>> b786cdd1
+  unmounted (el: HTMLElement, binding: ClickOutsideDirectiveBinding) {
     if (!el._clickOutside) return
 
     handleShadow(el, (app: HTMLElement) => {
-      if (!app || !el._clickOutside?.[vnode.context!._uid]) return
+      if (!app || !el._clickOutside?.[binding.instance!.$.uid]) return
 
-      const { onClick, onMousedown } = el._clickOutside[vnode.context!._uid]!
+      const { onClick, onMousedown } = el._clickOutside[binding.instance!.$.uid]!
 
       app.removeEventListener('click', onClick, true)
       app.removeEventListener('mousedown', onMousedown, true)
     })
 
-    delete el._clickOutside[vnode.context!._uid]
+    delete el._clickOutside[binding.instance!.$.uid]
   },
 }
 
