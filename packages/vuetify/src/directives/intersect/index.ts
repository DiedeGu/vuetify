--- conflicted
+++ resolved
@@ -1,4 +1,3 @@
-<<<<<<< HEAD
 // Utils
 import { SUPPORTS_INTERSECTION } from '@/util'
 
@@ -7,10 +6,6 @@
   DirectiveBinding,
   ObjectDirective,
 } from 'vue'
-=======
-import { VNodeDirective } from 'vue/types/vnode'
-import { VNode } from 'vue'
->>>>>>> b786cdd1
 
 type ObserveHandler = (
   isIntersecting: boolean,
@@ -26,13 +21,8 @@
   }
 }
 
-<<<<<<< HEAD
 function mounted (el: HTMLElement, binding: ObserveDirectiveBinding) {
   if (!SUPPORTS_INTERSECTION) return
-=======
-function inserted (el: HTMLElement, binding: ObserveVNodeDirective, vnode: VNode) {
-  if (typeof window === 'undefined' || !('IntersectionObserver' in window)) return
->>>>>>> b786cdd1
 
   const modifiers = binding.modifiers || {}
   const value = binding.value
@@ -44,7 +34,7 @@
     entries: IntersectionObserverEntry[] = [],
     observer: IntersectionObserver
   ) => {
-    const _observe = el._observe?.[vnode.context!._uid]
+    const _observe = el._observe?.[binding.instance!.$.uid]
     if (!_observe) return // Just in case, should never fire
 
     const isIntersecting = entries.some(entry => entry.isIntersecting)
@@ -64,33 +54,22 @@
       handler(isIntersecting, entries, observer)
     }
 
-<<<<<<< HEAD
-    if (isIntersecting && modifiers.once) unmounted(el)
-    else el._observe.init = true
-=======
-    if (isIntersecting && modifiers.once) unbind(el, binding, vnode)
+    if (isIntersecting && modifiers.once) unmounted(el, binding)
     else _observe.init = true
->>>>>>> b786cdd1
   }, options)
 
   el._observe = Object(el._observe)
-  el._observe![vnode.context!._uid] = { init: false, observer }
+  el._observe![binding.instance!.$.uid] = { init: false, observer }
 
   observer.observe(el)
 }
 
-<<<<<<< HEAD
-function unmounted (el: HTMLElement) {
-  /* istanbul ignore if */
-  if (!el._observe) return
-=======
-function unbind (el: HTMLElement, binding: ObserveVNodeDirective, vnode: VNode) {
-  const observe = el._observe?.[vnode.context!._uid]
+function unmounted (el: HTMLElement, binding: ObserveDirectiveBinding) {
+  const observe = el._observe?.[binding.instance!.$.uid]
   if (!observe) return
->>>>>>> b786cdd1
 
   observe.observer.unobserve(el)
-  delete el._observe![vnode.context!._uid]
+  delete el._observe![binding.instance!.$.uid]
 }
 
 export const Intersect: ObjectDirective<HTMLElement> = {
