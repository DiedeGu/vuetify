--- conflicted
+++ resolved
@@ -170,18 +170,13 @@
 
 function rippleShow (e: VuetifyRippleEvent) {
   const value: RippleOptions = {}
-<<<<<<< HEAD
   const element = e.currentTarget as HTMLElement | undefined
-  if (!element?._ripple || element._ripple.touched) return
-=======
-  const element = e.currentTarget as HTMLElement
-
-  if (!element || !element._ripple || element._ripple.touched || e[rippleStop]) return
+
+  if (!element?._ripple || element._ripple.touched || e[rippleStop]) return
 
   // Don't allow the event to trigger ripples on any other elements
   e[rippleStop] = true
 
->>>>>>> 303babdc
   if (isTouchEvent(e)) {
     element._ripple.touched = true
     element._ripple.isTouch = true
