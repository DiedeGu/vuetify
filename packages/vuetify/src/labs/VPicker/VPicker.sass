@use '../../styles/tools'
@use './variables' as *

.v-picker.v-sheet
  @include tools.elevation(2)
  @include tools.rounded(4px)

  display: grid
  grid-auto-rows: min-content
  grid-template-areas: "title" "header" "body"
  overflow: hidden

  &.v-picker--with-actions
    grid-template-areas: "title" "header" "body" "actions"

.v-picker__body
  grid-area: body

.v-picker__header
  grid-area: header

.v-picker__actions
  grid-area: actions
  padding: 0 12px 12px 12px
  display: flex
  align-items: center
  justify-content: flex-end

  .v-btn
    min-width: 48px

    &:not(:last-child)
      margin-inline-end: 8px

.v-picker--landscape
  grid-template-areas: "title" "header body" "header body"

.v-picker--landscape.v-picker--with-actions
  grid-template-areas: "title" "header body" "header actions"

.v-picker-title
  text-transform: uppercase
  font-size: .75rem
  grid-area: title
<<<<<<< HEAD
  color: rgb(var(--v-theme-on-surface), var(--v-disabled-opacity))
  padding-inline: 24px 12px
=======
  padding-inline-start: 24px
  padding-inline-end: 12px
>>>>>>> f2d88883
  padding-top: 16px
  padding-bottom: 16px
  font-weight: 600
  letter-spacing: .1666666667em<|MERGE_RESOLUTION|>--- conflicted
+++ resolved
@@ -1,5 +1,4 @@
 @use '../../styles/tools'
-@use './variables' as *
 
 .v-picker.v-sheet
   @include tools.elevation(2)
@@ -42,13 +41,7 @@
   text-transform: uppercase
   font-size: .75rem
   grid-area: title
-<<<<<<< HEAD
-  color: rgb(var(--v-theme-on-surface), var(--v-disabled-opacity))
   padding-inline: 24px 12px
-=======
-  padding-inline-start: 24px
-  padding-inline-end: 12px
->>>>>>> f2d88883
   padding-top: 16px
   padding-bottom: 16px
   font-weight: 600
