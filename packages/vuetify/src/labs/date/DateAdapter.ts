--- conflicted
+++ resolved
@@ -8,37 +8,21 @@
   startOfYear (date: T): T
   endOfYear (date: T): T
 
-<<<<<<< HEAD
-  isBefore (date: Date, comparing: Date): boolean
-  isAfter (date: Date, comparing: Date): boolean
-  isEqual (date: Date, comparing: Date): boolean
-  isSameDay (date: Date, comparing: Date): boolean
-  isSameMonth (date: Date, comparing: Date): boolean
-=======
   isBefore (date: T, comparing: T): boolean
   isAfter (date: T, comparing: T): boolean
   isEqual (date: T, comparing: T): boolean
   isSameDay (date: T, comparing: T): boolean
   isSameMonth (date: T, comparing: T): boolean
->>>>>>> c2fa862b
   isValid (date: any): boolean
   isWithinRange (date: T, range: [T, T]): boolean
 
   addDays (date: T, amount: number): T
   addMonths (date: T, amount: number): T
 
-<<<<<<< HEAD
-  getYear (date: Date): number
-  setYear (date: Date, year: number): Date
-  getDiff (date: Date, comparing: Date | string, unit?: string): number
-  getWeek (date: Date): number
-  getWeekArray (date: Date): Date[][]
-=======
   getYear (date: T): number
   setYear (date: T, year: number): T
   getDiff (date: T, comparing: T | string, unit?: string): number
   getWeekArray (date: T): T[][]
->>>>>>> c2fa862b
   getWeekdays (): string[]
   getMonth (date: T): number
 }