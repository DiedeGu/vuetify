// Composables
import { useLocale } from '@/composables/locale'

// Utilities
import { inject, watch } from 'vue'
import { propsFactory } from '@/util'

// Adapters
import { VuetifyDateAdapter } from './adapters/vuetify'

// Types
import type { DateAdapter } from './DateAdapter'
import type { InjectionKey, PropType } from 'vue'

export interface DateInstance<T> extends DateAdapter<T> {
  locale: string
}

export type DateOptions<T = any> = {
  adapter: (new (options: { locale: any }) => DateInstance<T>) | DateInstance<T>
  formats?: Record<string, string>
  locale?: Record<string, any>
}

export const DateAdapterSymbol: InjectionKey<DateOptions> = Symbol.for('vuetify:date-adapter')

export interface DateProps {
  displayDate: any
  hideAdjacentMonths: boolean
  modelValue: readonly any[]
}

export function createDate (options?: DateOptions) {
  return options ?? { adapter: VuetifyDateAdapter }
}

// TODO: revisit this after it starts being implemented
export const makeDateProps = propsFactory({
  displayDate: {
    type: Object as PropType<Date>,
    default: new Date(),
  },
  hideAdjacentMonths: Boolean,
  modelValue: {
    type: null as unknown as PropType<readonly any[]>,
    default: () => [],
  },
}, 'date')

<<<<<<< HEAD
export function useDate (props?: DateProps) {
=======
export function useDate () {
>>>>>>> b65513ba
  const date = inject(DateAdapterSymbol)
  const locale = useLocale()

  if (!date) throw new Error('[Vuetify] Could not find injected date')

  const instance = typeof date.adapter === 'function'
    // eslint-disable-next-line new-cap
    ? new date.adapter({ locale: date.locale ? date.locale[locale.current.value] : locale.current.value })
    : date.adapter

  watch(locale.current, value => {
    const newLocale = date.locale ? date.locale[value] : value
    instance.locale = newLocale ?? instance.locale
  })

  return instance
}<|MERGE_RESOLUTION|>--- conflicted
+++ resolved
@@ -47,11 +47,7 @@
   },
 }, 'date')
 
-<<<<<<< HEAD
-export function useDate (props?: DateProps) {
-=======
 export function useDate () {
->>>>>>> b65513ba
   const date = inject(DateAdapterSymbol)
   const locale = useLocale()
 
