--- conflicted
+++ resolved
@@ -59,30 +59,18 @@
   },
   pagination: {
     ariaLabel: {
-<<<<<<< HEAD
-      root: 'ترقيم الصفحات الملاحة',
-      next: 'الصفحة التالية',
-      previous: 'الصفحة السابقة',
-      page: '{0} انتقل إلى صفحة',
-      currentPage: '{0} الصفحة الحالية ، الصفحة',
-      first: 'First page',
-      last: 'Last page',
-=======
-      wrapper: 'الإنتقال بين الصفحات',
+      root: 'الإنتقال بين الصفحات',
       next: 'الصفحة التالية',
       previous: 'الصفحة السابقة',
       page: '{0} انتقل إلى الصفحة',
       currentPage: '{0} الصفحة الحالية رقمها',
->>>>>>> 86d3b804
+      first: 'First page',
+      last: 'Last page',
     },
   },
   rating: {
     ariaLabel: {
-<<<<<<< HEAD
-      item: 'Rating {0} of {1}',
-=======
-      icon: 'القييم {0} من {1}',
->>>>>>> 86d3b804
+      item: 'القييم {0} من {1}',
     },
   },
 }