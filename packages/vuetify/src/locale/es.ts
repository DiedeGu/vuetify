--- conflicted
+++ resolved
@@ -65,11 +65,7 @@
   },
   rating: {
     ariaLabel: {
-<<<<<<< HEAD
-      item: 'Rating {0} of {1}',
-=======
-      icon: 'Puntuación {0} de {1}',
->>>>>>> b786cdd1
+      item: 'Puntuación {0} de {1}',
     },
   },
 }