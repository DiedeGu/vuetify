--- conflicted
+++ resolved
@@ -73,12 +73,9 @@
       item: 'Đánh giá {0} trên {1}',
     },
   },
-<<<<<<< HEAD
   infiniteScroll: {
     loadMore: 'Load more',
     empty: 'No more',
   },
-=======
   loading: 'Loading...',
->>>>>>> dac2445d
 }