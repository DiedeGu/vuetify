--- conflicted
+++ resolved
@@ -27,23 +27,11 @@
 export default Vuetify
 export interface Vuetify {
   version: string
-<<<<<<< HEAD
   (app: App, options: VuetifyUseOptions): void
 }
 
 export function useVuetify (): Framework
 export { Presets, VuetifyPreset, UserVuetifyPreset } from './services/presets';
-=======
-  config: Config
-  new (preset?: Partial<UserVuetifyPreset>): Vuetify
-}
-
-export interface Config {
-  silent: boolean
-}
-
-export { Presets, VuetifyPreset, UserVuetifyPreset } from './services/presets'
->>>>>>> 45767d2b
 
 export type ComponentOrPack = Component & {
   // eslint-disable-next-line camelcase
