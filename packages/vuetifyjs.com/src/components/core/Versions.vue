<template>
<<<<<<< HEAD
  <v-btn
    :href="`https://github.com/vuetifyjs/vuetify/releases/${version}`"
    class="hidden-md-and-down"
    text
    target="_blank"
    rel="noopener"
=======
  <v-menu
    attach
    bottom
    left
    offset-y
    max-height="500"
>>>>>>> 8aa4beb0
  >
    <v-btn
      slot="activator"
      class="hidden-md-and-down"
      flat
    >
      <span
        class="text-lowercase mr-1"
        v-text="version"
      />
      <v-icon class="hidden-sm-and-down">
        mdi-menu-down
      </v-icon>
    </v-btn>

    <v-card>
      <v-list dense>
        <v-subheader v-text="$t('Vuetify.AppToolbar.documentation')" />
        <core-item
          v-for="(archive, i) in archives"
          :key="`archives-${i}`"
          v-bind="archive"
          no-markdown
          @click="$ga.event('toolbar', 'click', 'versions', archive.text)"
        />
        <v-divider />
        <v-subheader v-text="$t('Vuetify.AppToolbar.releases')" />
        <core-item
          v-for="(release, i) in releases"
          :key="`releases-${i}`"
          v-bind="release"
          no-markdown
          @click="$ga.event('toolbar', 'click', 'versions', release.text)"
        />
      </v-list>
    </v-card>
  </v-menu>
</template>

<script>
  // Utilities
  import {
    mapState
  } from 'vuex'

  export default {
    computed: {
      ...mapState('app', [
        'currentVersion'
      ]),
      archives () {
        return [
          {
            icon: 'mdi-rocket',
            text: 'v2.0.0',
            subtext: this.$t('Vuetify.AppToolbar.next'),
            href: 'https://next.vuetifyjs.com'
          },
          {
            icon: 'mdi-package',
            text: 'v1.0.x',
            subtext: this.$t('Vuetify.AppToolbar.archived'),
            href: 'https://v1.vuetifyjs.com'
          },
          {
            icon: 'mdi-developer-board',
            text: this.$t('Vuetify.AppToolbar.inDev'),
            subtext: this.$t('Vuetify.AppToolbar.dev'),
            href: 'https://dev.vuetifyjs.com'
          }
        ]
      },
      releases () {
        return [
          {
            icon: 'mdi-star-box',
            href: `https://github.com/vuetifyjs/vuetify/releases/${this.version}`,
            text: this.$t('Vuetify.AppToolbar.current'),
            subtext: this.version
          }
        ]
      },
      version () {
        return `v${this.currentVersion}`
      }
    }
  }
</script><|MERGE_RESOLUTION|>--- conflicted
+++ resolved
@@ -1,19 +1,10 @@
 <template>
-<<<<<<< HEAD
-  <v-btn
-    :href="`https://github.com/vuetifyjs/vuetify/releases/${version}`"
-    class="hidden-md-and-down"
-    text
-    target="_blank"
-    rel="noopener"
-=======
   <v-menu
     attach
     bottom
     left
     offset-y
     max-height="500"
->>>>>>> 8aa4beb0
   >
     <v-btn
       slot="activator"
