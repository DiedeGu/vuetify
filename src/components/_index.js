import Alerts from './alerts/index'
import App from './app/index'
import Breadcrumbs from './breadcrumbs/index'
import Buttons from './buttons/index'
import Cards from './cards/index'
import Carousel from './carousel/index'
import Chips from './chips/index'
import ExpansionPanel from './expansion-panel/index'
import Dividers from './dividers/index'
import Footer from './footer/index'
import Forms from './forms/index'
import Grid from './grid/index'
import Icons from './icons/index'
import Lists from './lists/index'
import Menu from './menus/index'
import Modal from './modal/index'
import Toolbar from './toolbar/index'
import Overlay from './overlay/index'
import Pagination from './pagination/index'
import Parallax from './parallax/index'
import Progress from './progress/index'
import Sidebar from './sidebar/index'
import Slider from './sliders/index'
<<<<<<< HEAD
import Subheader from './subheaders/index'
=======
import Stepper from './steppers/index'
>>>>>>> 3bb67665
import Tables from './tables/index'
import Tabs from './tabs/index'
import Transitions from './transitions/_index'
import Snackbar from './snackbars/index'

export default Object.assign({},
  Alerts,
  App,
  Breadcrumbs,
  Buttons,
  Cards,
  Carousel,
  Chips,
  Dividers,
  ExpansionPanel,
  Footer,
  Forms,
  Grid,
  Icons,
  Lists,
  Menu,
  Modal,
  Toolbar,
  Overlay,
  Pagination,
  Parallax,
  Progress,
  Sidebar,
  Slider,
<<<<<<< HEAD
  Subheader,
=======
  Stepper,
>>>>>>> 3bb67665
  Tables,
  Tabs,
  Transitions,
  Snackbar
)<|MERGE_RESOLUTION|>--- conflicted
+++ resolved
@@ -21,11 +21,8 @@
 import Progress from './progress/index'
 import Sidebar from './sidebar/index'
 import Slider from './sliders/index'
-<<<<<<< HEAD
 import Subheader from './subheaders/index'
-=======
 import Stepper from './steppers/index'
->>>>>>> 3bb67665
 import Tables from './tables/index'
 import Tabs from './tabs/index'
 import Transitions from './transitions/_index'
@@ -55,11 +52,8 @@
   Progress,
   Sidebar,
   Slider,
-<<<<<<< HEAD
   Subheader,
-=======
   Stepper,
->>>>>>> 3bb67665
   Tables,
   Tabs,
   Transitions,
