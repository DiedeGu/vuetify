import Head from './mixins/head'
import Body from './mixins/body'
import Foot from './mixins/foot'

export default {
  name: 'datatable',

  mixins: [Head, Body, Foot],

  data () {
    return {
      desc: null,
      page: 1,
      sorting: null,
      all: false
    }
  },

  props: {
    headers: {
      type: Array,
      default: () => []
    },
    headerText: {
      type: String,
      default: 'text'
    },
    hideActions: Boolean,
    items: {
      type: Array,
      default: () => []
    },
    itemValue: {
      default: 'value'
    },
    noDataText: {
      type: String,
      default: 'No data available in table'
    },
    noResultsText: {
      type: String,
      default: 'No matching records found'
    },
<<<<<<< HEAD
=======
    rowsPerPage: {
      type: [Number, String],
      default: 5
    },
>>>>>>> 4f81f15a
    rowsPerPageItems: {
      type: Array,
      default () {
        return [
          5,
          10,
          25,
          { text: 'All', value: -1 }
        ]
      }
    },
    rowsPerPageText: {
      type: String,
      default: 'Rows per page:'
    },
    selectAll: Boolean,
    search: {
      required: false
    },
    filter: {
      type: Function,
      default: (val, search) => {
        return ['undefined', 'boolean'].indexOf(typeof val) === -1 &&
          val.toString().toLowerCase().indexOf(search) !== -1
      }
    },
    value: {
      type: Array,
      default: () => []
    }
  },

  computed: {
    indeterminate () {
      return this.selectAll && this.someItems && !this.everyItem
    },
    everyItem () {
      return this.value.every(i => i[this.itemValue])
    },
    someItems () {
      return this.value.some(i => i[this.itemValue])
    },
    pageStart () {
      const page = this.rowsPerPage === Object(this.rowsPerPage)
        ? this.rowsPerPage.value
        : this.rowsPerPage
      return page === -1 ? 0 : (this.page - 1) * page
    },
    pageStop () {
      const page = this.rowsPerPage === Object(this.rowsPerPage)
        ? this.rowsPerPage.value
        : this.rowsPerPage
      return page === -1 ? this.value.length : this.page * page
    },
    filteredItems () {
      let items = this.value.slice()
      const hasSearch = typeof this.search !== 'undefined' && this.search !== null

      if (hasSearch) {
        const search = this.search.toString().toLowerCase()

        items = items.filter(i => Object.keys(i).some(j => this.filter(i[j], search)))
      }

      items = items.sort((a, b) => {
        const sortA = a[this.sorting]
        const sortB = b[this.sorting]

        if (this.desc) {
          if (sortA < sortB) return 1
          if (sortA > sortB) return -1
          return 0
        } else {
          if (sortA < sortB) return -1
          if (sortA > sortB) return 1
          return 0
        }
      })

      return this.hideActions ? items : items.slice(this.pageStart, this.pageStop)
    }
  },

  watch: {
    rowsPerPage () {
      this.page = 1
    },
    indeterminate (val) {
      if (val) this.all = true
    },
    someItems (val) {
      if (!val) this.all = false
    },
    search () {
      this.page = 1
    }
  },

  methods: {
    sort (index) {
      if (this.sorting === null) {
        this.sorting = index
        this.desc = true
      } else if (this.sorting === index && this.desc) {
        this.desc = false
      } else if (this.sorting !== index) {
        this.sorting = index
        this.desc = true
      } else {
        this.sorting = null
        this.desc = null
      }
    },
    genTR (children, data = {}) {
      return this.$createElement('tr', data, children)
    },
    toggle (val) {
      this.all = val

      this.$emit('input', this.value.map(i => {
        i[this.itemValue] = this.filteredItems.includes(i) ? val : false

        return i
      }))
    }
  },

  render (h) {
    return h('v-table-overflow', {}, [
      h('table', {
        'class': {
          'datatable table': true,
          'datatable--select-all': this.selectAll
        }
      }, [
        this.genTHead(),
        this.genTBody(),
        this.hideActions ? null : this.genTFoot()
      ])
    ])
  }
}<|MERGE_RESOLUTION|>--- conflicted
+++ resolved
@@ -41,13 +41,10 @@
       type: String,
       default: 'No matching records found'
     },
-<<<<<<< HEAD
-=======
     rowsPerPage: {
       type: [Number, String],
       default: 5
     },
->>>>>>> 4f81f15a
     rowsPerPageItems: {
       type: Array,
       default () {
