application($material)
  background: $material.background
  color: $material.text.primary
  
  .toolbar
    toolbar($material)
  
  .navigation-drawer
    navigation-drawer($material)
    
  .btn
    button($material)
    
  .footer
    background-color: $material.app-bar
    
  .card
    background-color: $material.cards

  .icon
    icon($material)
  
  .divider
    background-color: $material.dividers
  
<<<<<<< HEAD
  .input-group
    input-group($material)

    .input-group--selection-controls
      &.switch
        switch($material)
=======
  .list
    list($material)
>>>>>>> 6469cefe

text($main, $alt)
  &.toolbar
    toolbar($main)
    
  &.navigation-drawer
    navigation-drawer($main)
    
  &.btn
    button($alt)

  &.icon
    icon($alt)
    
<<<<<<< HEAD
  &.input-group
    input-group($main)
=======
  &.list
    list($main)
>>>>>>> 6469cefe
<|MERGE_RESOLUTION|>--- conflicted
+++ resolved
@@ -22,18 +22,16 @@
   
   .divider
     background-color: $material.dividers
-  
-<<<<<<< HEAD
+
   .input-group
     input-group($material)
 
     .input-group--selection-controls
       &.switch
         switch($material)
-=======
+
   .list
     list($material)
->>>>>>> 6469cefe
 
 text($main, $alt)
   &.toolbar
@@ -47,11 +45,9 @@
 
   &.icon
     icon($alt)
-    
-<<<<<<< HEAD
+
   &.input-group
     input-group($main)
-=======
+
   &.list
-    list($main)
->>>>>>> 6469cefe
+    list($main)