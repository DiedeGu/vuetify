import { FunctionalComponentOptions, VNode, VNodeDirective } from 'vue'

export function createSimpleFunctional (
  c: string,
  el?: string,
  name?: string
): FunctionalComponentOptions

export function createSimpleTransition (
  name: string,
  origin?: string,
  mode?: string
): FunctionalComponentOptions

export interface EventHandlersDict {
  [event: string]: () => any
}
export function createJavaScriptTransition (
  name: string,
  functions: EventHandlersDict,
  css: boolean,
  mode: string
): FunctionalComponentOptions

<<<<<<< HEAD
export interface BindingConfig {
  arg: VNodeDirective['arg']
  modifiers: VNodeDirective['modifiers']
  value: VNodeDirective['value']
}
export function directiveConfig (binding: BindingConfig, defaults: object): VNodeDirective
export function addOnceEventListener (el: EventTarget, event: string, cb: () => void): void
export function getObjectValueByPath (obj: object, path: string): any
export function createRange (length: number): number[]
export function getZIndex (el: Element): number
export function escapeHTML (str: string): string
export function filterObjectOnKeys<T, K extends keyof T> (obj: T, keys: K[]): { [N in K]: T[N] }
export function filterChildren (array: VNode[], tag: string): VNode[]
export function convertToUnit (str: string | number, unit?: string): string
=======
  export interface BindingConfig {
    arg: VNodeDirective['arg'],
    modifiers: VNodeDirective['modifiers'],
    value: VNodeDirective['value']
  }
  export function directiveConfig (binding: BindingConfig, defaults: object): VNodeDirective
  export function addOnceEventListener (el: EventTarget, event: string, cb: () => void): void
  export function getNestedValue (obj: object | Array<any>, path: Array<string | number>, fallback?: any): any
  export function getObjectValueByPath (obj: object, path: string, fallback?: any): any
  export function getPropertyFromItem (item: object, property: string | Array<string | number> | ((item: object, fallback?: any) => any), fallback?: any): any
  export function createRange (length: number): number[]
  export function getZIndex (el: Element): number
  export function escapeHTML (str: string): string
  export function deepEqual (a: any, b: any): boolean

  export interface KeyCodes {
    readonly enter: number
    readonly tab: number
    readonly delete: number
    readonly esc: number
    readonly space: number
    readonly up: number
    readonly down: number
    readonly left: number
    readonly right: number
    readonly end: number
    readonly home: number
    readonly del: number
    readonly backspace: number
    readonly insert: number
    readonly pageup: number
    readonly pagedown: number
  }
  export const keyCodes: KeyCodes
}
>>>>>>> 820f8a32
<|MERGE_RESOLUTION|>--- conflicted
+++ resolved
@@ -22,7 +22,6 @@
   mode: string
 ): FunctionalComponentOptions
 
-<<<<<<< HEAD
 export interface BindingConfig {
   arg: VNodeDirective['arg']
   modifiers: VNodeDirective['modifiers']
@@ -30,47 +29,37 @@
 }
 export function directiveConfig (binding: BindingConfig, defaults: object): VNodeDirective
 export function addOnceEventListener (el: EventTarget, event: string, cb: () => void): void
-export function getObjectValueByPath (obj: object, path: string): any
+export function getNestedValue (obj: object | Array<any>, path: Array<string | number>, fallback?: any): any
+export function getObjectValueByPath (obj: object, path: string, fallback?: any): any
+export function getPropertyFromItem (
+  item: object,
+  property: string | Array<string | number> | ((item: object, fallback?: any) => any),
+  fallback?: any
+): any
 export function createRange (length: number): number[]
 export function getZIndex (el: Element): number
 export function escapeHTML (str: string): string
 export function filterObjectOnKeys<T, K extends keyof T> (obj: T, keys: K[]): { [N in K]: T[N] }
 export function filterChildren (array: VNode[], tag: string): VNode[]
 export function convertToUnit (str: string | number, unit?: string): string
-=======
-  export interface BindingConfig {
-    arg: VNodeDirective['arg'],
-    modifiers: VNodeDirective['modifiers'],
-    value: VNodeDirective['value']
-  }
-  export function directiveConfig (binding: BindingConfig, defaults: object): VNodeDirective
-  export function addOnceEventListener (el: EventTarget, event: string, cb: () => void): void
-  export function getNestedValue (obj: object | Array<any>, path: Array<string | number>, fallback?: any): any
-  export function getObjectValueByPath (obj: object, path: string, fallback?: any): any
-  export function getPropertyFromItem (item: object, property: string | Array<string | number> | ((item: object, fallback?: any) => any), fallback?: any): any
-  export function createRange (length: number): number[]
-  export function getZIndex (el: Element): number
-  export function escapeHTML (str: string): string
-  export function deepEqual (a: any, b: any): boolean
+export function deepEqual (a: any, b: any): boolean
 
-  export interface KeyCodes {
-    readonly enter: number
-    readonly tab: number
-    readonly delete: number
-    readonly esc: number
-    readonly space: number
-    readonly up: number
-    readonly down: number
-    readonly left: number
-    readonly right: number
-    readonly end: number
-    readonly home: number
-    readonly del: number
-    readonly backspace: number
-    readonly insert: number
-    readonly pageup: number
-    readonly pagedown: number
-  }
-  export const keyCodes: KeyCodes
+export interface KeyCodes {
+  readonly enter: number
+  readonly tab: number
+  readonly delete: number
+  readonly esc: number
+  readonly space: number
+  readonly up: number
+  readonly down: number
+  readonly left: number
+  readonly right: number
+  readonly end: number
+  readonly home: number
+  readonly del: number
+  readonly backspace: number
+  readonly insert: number
+  readonly pageup: number
+  readonly pagedown: number
 }
->>>>>>> 820f8a32
+export const keyCodes: KeyCodes