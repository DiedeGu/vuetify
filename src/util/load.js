function load (cb, i = 0) {
  if (document.readyState === 'complete') {
    return setTimeout(cb, 0)
  }

  if (document.readyState === 'interactive' && i <= 10) {
    return setTimeout(() => load(cb, i + 1), 200)
  }

<<<<<<< HEAD
  document.addEventListener('DOMContentLoaded', cb)
=======
>>>>>>> 02995a19
  window.addEventListener('load', cb)
}

export default load<|MERGE_RESOLUTION|>--- conflicted
+++ resolved
@@ -7,10 +7,6 @@
     return setTimeout(() => load(cb, i + 1), 200)
   }
 
-<<<<<<< HEAD
-  document.addEventListener('DOMContentLoaded', cb)
-=======
->>>>>>> 02995a19
   window.addEventListener('load', cb)
 }
 
