// Jest Snapshot v1, https://goo.gl/fbAQLP

exports[`VDataTable.vue should match a snapshot - no data 1`] = `

<div>
  <div class="v-table__overflow">
    <table class="v-datatable v-table">
      <thead>
        <tr>
          <th role="columnheader"
              scope="col"
              aria-label="First Column: Sorted ascending. Activate to sort descending."
              aria-sort="ascending"
              tabindex="0"
              class="column sortable active asc text-xs-left a-string"
          >
            First Column
            <i aria-hidden="true"
               class="v-icon material-icons"
               style="font-size: 16px;"
            >
              arrow_upward
            </i>
          </th>
          <th role="columnheader"
              scope="col"
              aria-label="Second Column: Not sorted."
              aria-sort="none"
              class="column text-xs-left"
          >
            Second Column
          </th>
          <th role="columnheader"
              scope="col"
              aria-label="Third Column: Not sorted. Activate to sort ascending."
              aria-sort="none"
              tabindex="0"
              class="column sortable text-xs-left an array"
          >
            Third Column
            <i aria-hidden="true"
               class="v-icon material-icons"
               style="font-size: 16px;"
            >
              arrow_upward
            </i>
          </th>
        </tr>
        <tr class="v-datatable__progress">
          <th colspan="3"
              class="column"
          >
          </th>
        </tr>
      </thead>
      <tbody>
        <tr>
          <td colspan="3"
              class="text-xs-center"
          >
            No data available
          </td>
        </tr>
      </tbody>
    </table>
  </div>
  <div class="v-datatable v-table">
    <div class="v-datatable__actions">
      <div class="v-datatable__actions__select">
        Rows per page:
        <div role="combobox"
             class="v-input v-text-field v-select"
        >
          <div class="v-input__control">
            <div class="v-input__slot primary--text"
                 style="height: 32px;"
            >
              <div class="menu"
                   style="display: inline-block;"
              >
<<<<<<< HEAD
                <div class="menu__activator">
                  <div class="v-select__slot">
                    <label class="v-label"
                           style="left: 0px; position: absolute;"
                    >
                    </label>
                    <input tabindex="0"
                           type="text"
                           autocomplete="on"
                    >
                    <div class="v-input__append-inner">
                      <div class="v-input__icon v-input__icon--append">
                        <i aria-hidden="true"
                           class="v-icon material-icons"
                        >
                          arrow_drop_down
                        </i>
                      </div>
                    </div>
                  </div>
                </div>
                <div class="menu__content"
                     style="max-height: 200px; min-width: 75px; max-width: auto; top: 12px; left: 12px; z-index: 0; display: none;"
=======
            </div>
            <div class="v-menu"
                 style="display: inline-block;"
            >
              <div class="v-menu__content menu__content--select menu__content--auto"
                   style="max-height: 200px; min-width: 75px; max-width: auto; top: 18px; left: 12px; z-index: 0; display: none;"
              >
                <div class="v-card"
                     style="height: auto;"
>>>>>>> a6ec0a68
                >
                  <div class="v-select-list v-card"
                       style="height: auto;"
                  >
                    <div class="v-list">
                      <div>
                        <a class="v-list__tile v-list__tile--link">
                          <div class="v-list__tile__content">
                            <div class="v-list__tile__title">
                              5
                            </div>
                          </div>
                        </a>
                      </div>
                      <div>
                        <a class="v-list__tile v-list__tile--link">
                          <div class="v-list__tile__content">
                            <div class="v-list__tile__title">
                              10
                            </div>
                          </div>
                        </a>
                      </div>
                      <div>
                        <a class="v-list__tile v-list__tile--link">
                          <div class="v-list__tile__content">
                            <div class="v-list__tile__title">
                              25
                            </div>
                          </div>
                        </a>
                      </div>
                      <div>
                        <a class="v-list__tile v-list__tile--link">
                          <div class="v-list__tile__content">
                            <div class="v-list__tile__title">
                              All
                            </div>
                          </div>
                        </a>
                      </div>
                    </div>
                  </div>
                </div>
              </div>
            </div>
            <div class="v-text-field__details">
            </div>
          </div>
        </div>
      </div>
      <div class="v-datatable__actions__range-controls">
        <div class="v-datatable__actions__pagination">
          –
        </div>
        <button disabled="disabled"
                type="button"
                class="v-btn v-btn--disabled v-btn--flat v-btn--icon"
                aria-label="Previous page"
        >
          <div class="v-btn__content">
            <i aria-hidden="true"
               class="v-icon material-icons"
            >
              chevron_left
            </i>
          </div>
        </button>
        <button disabled="disabled"
                type="button"
                class="v-btn v-btn--disabled v-btn--flat v-btn--icon"
                aria-label="Next page"
        >
          <div class="v-btn__content">
            <i aria-hidden="true"
               class="v-icon material-icons"
            >
              chevron_right
            </i>
          </div>
        </button>
      </div>
    </div>
  </div>
</div>

`;

exports[`VDataTable.vue should match a snapshot - no matching results 1`] = `

<div>
  <div class="v-table__overflow">
    <table class="v-datatable v-table">
      <thead>
        <tr>
          <th role="columnheader"
              scope="col"
              aria-label="First Column: Sorted ascending. Activate to sort descending."
              aria-sort="ascending"
              tabindex="0"
              class="column sortable active asc text-xs-left a-string"
          >
            First Column
            <i aria-hidden="true"
               class="v-icon material-icons"
               style="font-size: 16px;"
            >
              arrow_upward
            </i>
          </th>
          <th role="columnheader"
              scope="col"
              aria-label="Second Column: Not sorted."
              aria-sort="none"
              class="column text-xs-left"
          >
            Second Column
          </th>
          <th role="columnheader"
              scope="col"
              aria-label="Third Column: Not sorted. Activate to sort ascending."
              aria-sort="none"
              tabindex="0"
              class="column sortable text-xs-left an array"
          >
            Third Column
            <i aria-hidden="true"
               class="v-icon material-icons"
               style="font-size: 16px;"
            >
              arrow_upward
            </i>
          </th>
        </tr>
        <tr class="v-datatable__progress">
          <th colspan="3"
              class="column"
          >
          </th>
        </tr>
      </thead>
      <tbody>
        <tr>
          <td colspan="3"
              class="text-xs-center"
          >
            No matching records found
          </td>
        </tr>
      </tbody>
    </table>
  </div>
  <div class="v-datatable v-table">
    <div class="v-datatable__actions">
      <div class="v-datatable__actions__select">
        Rows per page:
        <div role="combobox"
             class="v-input v-text-field v-select"
        >
<<<<<<< HEAD
          <div class="v-input__control">
            <div class="v-input__slot primary--text"
                 style="height: 32px;"
            >
              <div class="menu"
                   style="display: inline-block;"
=======
          <div class="input-group__input">
            <div class="input-group__selections"
                 style="overflow: hidden;"
            >
              <input aria-label="Rows per page:"
                     disabled="disabled"
                     tabindex="-1"
                     class="input-group--select__autocomplete"
                     style="display: none;"
              >
            </div>
            <div class="v-menu"
                 style="display: inline-block;"
            >
              <div class="v-menu__content menu__content--select menu__content--auto"
                   style="max-height: 200px; min-width: 75px; max-width: auto; top: 18px; left: 12px; z-index: 0; display: none;"
>>>>>>> a6ec0a68
              >
                <div class="menu__activator">
                  <div class="v-select__slot">
                    <label class="v-label"
                           style="left: 0px; position: absolute;"
                    >
                    </label>
                    <input tabindex="0"
                           type="text"
                           autocomplete="on"
                    >
                    <div class="v-input__append-inner">
                      <div class="v-input__icon v-input__icon--append">
                        <i aria-hidden="true"
                           class="v-icon material-icons"
                        >
                          arrow_drop_down
                        </i>
                      </div>
                    </div>
                  </div>
                </div>
                <div class="menu__content"
                     style="max-height: 200px; min-width: 75px; max-width: auto; top: 12px; left: 12px; z-index: 0; display: none;"
                >
                  <div class="v-select-list v-card"
                       style="height: auto;"
                  >
                    <div class="v-list">
                      <div>
                        <a class="v-list__tile v-list__tile--link">
                          <div class="v-list__tile__content">
                            <div class="v-list__tile__title">
                              5
                            </div>
                          </div>
                        </a>
                      </div>
                      <div>
                        <a class="v-list__tile v-list__tile--link">
                          <div class="v-list__tile__content">
                            <div class="v-list__tile__title">
                              10
                            </div>
                          </div>
                        </a>
                      </div>
                      <div>
                        <a class="v-list__tile v-list__tile--link">
                          <div class="v-list__tile__content">
                            <div class="v-list__tile__title">
                              25
                            </div>
                          </div>
                        </a>
                      </div>
                      <div>
                        <a class="v-list__tile v-list__tile--link">
                          <div class="v-list__tile__content">
                            <div class="v-list__tile__title">
                              All
                            </div>
                          </div>
                        </a>
                      </div>
                    </div>
                  </div>
                </div>
              </div>
            </div>
            <div class="v-text-field__details">
            </div>
          </div>
        </div>
      </div>
      <div class="v-datatable__actions__range-controls">
        <div class="v-datatable__actions__pagination">
          –
        </div>
        <button disabled="disabled"
                type="button"
                class="v-btn v-btn--disabled v-btn--flat v-btn--icon"
                aria-label="Previous page"
        >
          <div class="v-btn__content">
            <i aria-hidden="true"
               class="v-icon material-icons"
            >
              chevron_left
            </i>
          </div>
        </button>
        <button disabled="disabled"
                type="button"
                class="v-btn v-btn--disabled v-btn--flat v-btn--icon"
                aria-label="Next page"
        >
          <div class="v-btn__content">
            <i aria-hidden="true"
               class="v-icon material-icons"
            >
              chevron_right
            </i>
          </div>
        </button>
      </div>
    </div>
  </div>
</div>

`;

exports[`VDataTable.vue should match a snapshot - with data 1`] = `

<div>
  <div class="v-table__overflow">
    <table class="v-datatable v-table">
      <thead>
        <tr>
          <th role="columnheader"
              scope="col"
              aria-label="First Column: Sorted ascending. Activate to sort descending."
              aria-sort="ascending"
              tabindex="0"
              class="column sortable active asc text-xs-left a-string"
          >
            First Column
            <i aria-hidden="true"
               class="v-icon material-icons"
               style="font-size: 16px;"
            >
              arrow_upward
            </i>
          </th>
          <th role="columnheader"
              scope="col"
              aria-label="Second Column: Not sorted."
              aria-sort="none"
              class="column text-xs-left"
          >
            Second Column
          </th>
          <th role="columnheader"
              scope="col"
              aria-label="Third Column: Not sorted. Activate to sort ascending."
              aria-sort="none"
              tabindex="0"
              class="column sortable text-xs-left an array"
          >
            Third Column
            <i aria-hidden="true"
               class="v-icon material-icons"
               style="font-size: 16px;"
            >
              arrow_upward
            </i>
          </th>
        </tr>
        <tr class="v-datatable__progress">
          <th colspan="3"
              class="column"
          >
          </th>
        </tr>
      </thead>
      <tbody>
        <td>
          b
        </td>
        <td>
          c
        </td>
        <td>
          a
        </td>
      </tbody>
    </table>
  </div>
  <div class="v-datatable v-table">
    <div class="v-datatable__actions">
      <div class="v-datatable__actions__select">
        Rows per page:
        <div role="combobox"
             class="v-input v-text-field v-select"
        >
          <div class="v-input__control">
            <div class="v-input__slot primary--text"
                 style="height: 32px;"
            >
              <div class="menu"
                   style="display: inline-block;"
              >
<<<<<<< HEAD
                <div class="menu__activator">
                  <div class="v-select__slot">
                    <label class="v-label"
                           style="left: 0px; position: absolute;"
                    >
                    </label>
                    <input tabindex="0"
                           type="text"
                           autocomplete="on"
                    >
                    <div class="v-input__append-inner">
                      <div class="v-input__icon v-input__icon--append">
                        <i aria-hidden="true"
                           class="v-icon material-icons"
                        >
                          arrow_drop_down
                        </i>
                      </div>
                    </div>
                  </div>
                </div>
                <div class="menu__content"
                     style="max-height: 200px; min-width: 75px; max-width: auto; top: 12px; left: 12px; z-index: 0; display: none;"
=======
            </div>
            <div class="v-menu"
                 style="display: inline-block;"
            >
              <div class="v-menu__content menu__content--select menu__content--auto"
                   style="max-height: 200px; min-width: 75px; max-width: auto; top: 18px; left: 12px; z-index: 0; display: none;"
              >
                <div class="v-card"
                     style="height: auto;"
>>>>>>> a6ec0a68
                >
                  <div class="v-select-list v-card"
                       style="height: auto;"
                  >
                    <div class="v-list">
                      <div>
                        <a class="v-list__tile v-list__tile--link">
                          <div class="v-list__tile__content">
                            <div class="v-list__tile__title">
                              5
                            </div>
                          </div>
                        </a>
                      </div>
                      <div>
                        <a class="v-list__tile v-list__tile--link">
                          <div class="v-list__tile__content">
                            <div class="v-list__tile__title">
                              10
                            </div>
                          </div>
                        </a>
                      </div>
                      <div>
                        <a class="v-list__tile v-list__tile--link">
                          <div class="v-list__tile__content">
                            <div class="v-list__tile__title">
                              25
                            </div>
                          </div>
                        </a>
                      </div>
                      <div>
                        <a class="v-list__tile v-list__tile--link">
                          <div class="v-list__tile__content">
                            <div class="v-list__tile__title">
                              All
                            </div>
                          </div>
                        </a>
                      </div>
                    </div>
                  </div>
                </div>
              </div>
            </div>
            <div class="v-text-field__details">
            </div>
          </div>
        </div>
      </div>
      <div class="v-datatable__actions__range-controls">
        <div class="v-datatable__actions__pagination">
          1-3 of 3
        </div>
        <button disabled="disabled"
                type="button"
                class="v-btn v-btn--disabled v-btn--flat v-btn--icon"
                aria-label="Previous page"
        >
          <div class="v-btn__content">
            <i aria-hidden="true"
               class="v-icon material-icons"
            >
              chevron_left
            </i>
          </div>
        </button>
        <button disabled="disabled"
                type="button"
                class="v-btn v-btn--disabled v-btn--flat v-btn--icon"
                aria-label="Next page"
        >
          <div class="v-btn__content">
            <i aria-hidden="true"
               class="v-icon material-icons"
            >
              chevron_right
            </i>
          </div>
        </button>
      </div>
    </div>
  </div>
</div>

`;

exports[`VDataTable.vue should match a snapshot with single rows-per-page-items 1`] = `

<div>
  <div class="v-table__overflow">
    <table class="v-datatable v-table">
      <thead>
        <tr>
          <th role="columnheader"
              scope="col"
              aria-label="First Column: Sorted ascending. Activate to sort descending."
              aria-sort="ascending"
              tabindex="0"
              class="column sortable active asc text-xs-left a-string"
          >
            First Column
            <i aria-hidden="true"
               class="v-icon material-icons"
               style="font-size: 16px;"
            >
              arrow_upward
            </i>
          </th>
          <th role="columnheader"
              scope="col"
              aria-label="Second Column: Not sorted."
              aria-sort="none"
              class="column text-xs-left"
          >
            Second Column
          </th>
          <th role="columnheader"
              scope="col"
              aria-label="Third Column: Not sorted. Activate to sort ascending."
              aria-sort="none"
              tabindex="0"
              class="column sortable text-xs-left an array"
          >
            Third Column
            <i aria-hidden="true"
               class="v-icon material-icons"
               style="font-size: 16px;"
            >
              arrow_upward
            </i>
          </th>
        </tr>
        <tr class="v-datatable__progress">
          <th colspan="3"
              class="column"
          >
          </th>
        </tr>
      </thead>
      <tbody>
      </tbody>
    </table>
  </div>
  <div class="v-datatable v-table">
    <div class="v-datatable__actions">
      <div class="v-datatable__actions__range-controls">
        <div class="v-datatable__actions__pagination">
          1-1 of 3
        </div>
        <button disabled="disabled"
                type="button"
                class="v-btn v-btn--disabled v-btn--flat v-btn--icon"
                aria-label="Previous page"
        >
          <div class="v-btn__content">
            <i aria-hidden="true"
               class="v-icon material-icons"
            >
              chevron_left
            </i>
          </div>
        </button>
        <button type="button"
                class="v-btn v-btn--flat v-btn--icon"
                aria-label="Next page"
        >
          <div class="v-btn__content">
            <i aria-hidden="true"
               class="v-icon material-icons"
            >
              chevron_right
            </i>
          </div>
        </button>
      </div>
    </div>
  </div>
</div>

`;

exports[`VDataTable.vue should match display no-data-text when no data 1`] = `

<td colspan="3"
    class="text-xs-center"
>
  foo
</td>

`;

exports[`VDataTable.vue should match display no-results-text when no results 1`] = `

<td colspan="3"
    class="text-xs-center"
>
  bar
</td>

`;<|MERGE_RESOLUTION|>--- conflicted
+++ resolved
@@ -75,11 +75,10 @@
             <div class="v-input__slot primary--text"
                  style="height: 32px;"
             >
-              <div class="menu"
+              <div class="v-menu"
                    style="display: inline-block;"
               >
-<<<<<<< HEAD
-                <div class="menu__activator">
+                <div class="v-menu__activator">
                   <div class="v-select__slot">
                     <label class="v-label"
                            style="left: 0px; position: absolute;"
@@ -100,19 +99,8 @@
                     </div>
                   </div>
                 </div>
-                <div class="menu__content"
+                <div class="v-menu__content"
                      style="max-height: 200px; min-width: 75px; max-width: auto; top: 12px; left: 12px; z-index: 0; display: none;"
-=======
-            </div>
-            <div class="v-menu"
-                 style="display: inline-block;"
-            >
-              <div class="v-menu__content menu__content--select menu__content--auto"
-                   style="max-height: 200px; min-width: 75px; max-width: auto; top: 18px; left: 12px; z-index: 0; display: none;"
-              >
-                <div class="v-card"
-                     style="height: auto;"
->>>>>>> a6ec0a68
                 >
                   <div class="v-select-list v-card"
                        style="height: auto;"
@@ -272,33 +260,14 @@
         <div role="combobox"
              class="v-input v-text-field v-select"
         >
-<<<<<<< HEAD
           <div class="v-input__control">
             <div class="v-input__slot primary--text"
                  style="height: 32px;"
             >
-              <div class="menu"
+              <div class="v-menu"
                    style="display: inline-block;"
-=======
-          <div class="input-group__input">
-            <div class="input-group__selections"
-                 style="overflow: hidden;"
-            >
-              <input aria-label="Rows per page:"
-                     disabled="disabled"
-                     tabindex="-1"
-                     class="input-group--select__autocomplete"
-                     style="display: none;"
               >
-            </div>
-            <div class="v-menu"
-                 style="display: inline-block;"
-            >
-              <div class="v-menu__content menu__content--select menu__content--auto"
-                   style="max-height: 200px; min-width: 75px; max-width: auto; top: 18px; left: 12px; z-index: 0; display: none;"
->>>>>>> a6ec0a68
-              >
-                <div class="menu__activator">
+                <div class="v-menu__activator">
                   <div class="v-select__slot">
                     <label class="v-label"
                            style="left: 0px; position: absolute;"
@@ -319,7 +288,7 @@
                     </div>
                   </div>
                 </div>
-                <div class="menu__content"
+                <div class="v-menu__content"
                      style="max-height: 200px; min-width: 75px; max-width: auto; top: 12px; left: 12px; z-index: 0; display: none;"
                 >
                   <div class="v-select-list v-card"
@@ -486,11 +455,10 @@
             <div class="v-input__slot primary--text"
                  style="height: 32px;"
             >
-              <div class="menu"
+              <div class="v-menu"
                    style="display: inline-block;"
               >
-<<<<<<< HEAD
-                <div class="menu__activator">
+                <div class="v-menu__activator">
                   <div class="v-select__slot">
                     <label class="v-label"
                            style="left: 0px; position: absolute;"
@@ -511,19 +479,8 @@
                     </div>
                   </div>
                 </div>
-                <div class="menu__content"
+                <div class="v-menu__content"
                      style="max-height: 200px; min-width: 75px; max-width: auto; top: 12px; left: 12px; z-index: 0; display: none;"
-=======
-            </div>
-            <div class="v-menu"
-                 style="display: inline-block;"
-            >
-              <div class="v-menu__content menu__content--select menu__content--auto"
-                   style="max-height: 200px; min-width: 75px; max-width: auto; top: 18px; left: 12px; z-index: 0; display: none;"
-              >
-                <div class="v-card"
-                     style="height: auto;"
->>>>>>> a6ec0a68
                 >
                   <div class="v-select-list v-card"
                        style="height: auto;"
