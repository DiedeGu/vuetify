// Jest Snapshot v1, https://goo.gl/fbAQLP

exports[`VRadio.vue should not render aria-label attribute with no label value on input group 1`] = `

<div class="v-radio">
  <div class="v-input--selection-controls__input">
    <input aria-checked="false"
           name="name"
           role="radio"
           type="radio"
    >
    <div class="v-input--selection-controls__ripple">
    </div>
    <i aria-hidden="true"
<<<<<<< HEAD
       class="icon material-icons"
=======
       class="v-icon v-icon--selection-control material-icons"
>>>>>>> 8ac7de34
    >
      radio_button_unchecked
    </i>
  </div>
  <label class="v-label"
         style="left: 0px; position: relative;"
  >
  </label>
</div>

`;

exports[`VRadio.vue should render aria-label attribute with label value on input group 1`] = `

<div class="v-radio">
  <div class="v-input--selection-controls__input">
    <input aria-checked="false"
           aria-label="Test"
           name="name"
           role="radio"
           type="radio"
    >
    <div class="v-input--selection-controls__ripple">
    </div>
    <i aria-hidden="true"
<<<<<<< HEAD
       class="icon material-icons"
=======
       class="v-icon v-icon--selection-control material-icons"
>>>>>>> 8ac7de34
    >
      radio_button_unchecked
    </i>
  </div>
  <label class="v-label"
         style="left: 0px; position: relative;"
  >
    Test
  </label>
</div>

`;

exports[`VRadio.vue should render proper input name 1`] = `

<div class="v-radio">
  <div class="v-input--selection-controls__input">
    <input aria-checked="false"
           name="name"
           role="radio"
           type="radio"
    >
    <div class="v-input--selection-controls__ripple">
    </div>
    <i aria-hidden="true"
<<<<<<< HEAD
       class="icon material-icons"
=======
       class="v-icon v-icon--selection-control material-icons"
>>>>>>> 8ac7de34
    >
      radio_button_unchecked
    </i>
  </div>
  <label class="v-label"
         style="left: 0px; position: relative;"
  >
  </label>
</div>

`;

exports[`VRadio.vue should render role and aria-checked attributes on input group 1`] = `

<<<<<<< HEAD
<div class="v-radio accent--text">
  <div class="v-input--selection-controls__input">
    <input aria-checked="true"
           name="name"
           role="radio"
           type="radio"
=======
<div role="radio"
     aria-checked="true"
     class="input-group input-group--active input-group--selection-controls radio accent--text"
>
  <label>
  </label>
  <div class="input-group__input">
    <i aria-hidden="true"
       class="v-icon v-icon--selection-control material-icons"
>>>>>>> 8ac7de34
    >
    <div class="v-input--selection-controls__ripple accent--text">
    </div>
    <i aria-hidden="true"
       class="icon material-icons accent--text"
    >
      radio_button_checked
    </i>
  </div>
  <label class="v-label"
         style="left: 0px; position: relative;"
  >
  </label>
</div>

`;<|MERGE_RESOLUTION|>--- conflicted
+++ resolved
@@ -12,11 +12,7 @@
     <div class="v-input--selection-controls__ripple">
     </div>
     <i aria-hidden="true"
-<<<<<<< HEAD
-       class="icon material-icons"
-=======
-       class="v-icon v-icon--selection-control material-icons"
->>>>>>> 8ac7de34
+       class="v-icon material-icons"
     >
       radio_button_unchecked
     </i>
@@ -42,11 +38,7 @@
     <div class="v-input--selection-controls__ripple">
     </div>
     <i aria-hidden="true"
-<<<<<<< HEAD
-       class="icon material-icons"
-=======
-       class="v-icon v-icon--selection-control material-icons"
->>>>>>> 8ac7de34
+       class="v-icon material-icons"
     >
       radio_button_unchecked
     </i>
@@ -72,11 +64,7 @@
     <div class="v-input--selection-controls__ripple">
     </div>
     <i aria-hidden="true"
-<<<<<<< HEAD
-       class="icon material-icons"
-=======
-       class="v-icon v-icon--selection-control material-icons"
->>>>>>> 8ac7de34
+       class="v-icon material-icons"
     >
       radio_button_unchecked
     </i>
@@ -91,29 +79,17 @@
 
 exports[`VRadio.vue should render role and aria-checked attributes on input group 1`] = `
 
-<<<<<<< HEAD
 <div class="v-radio accent--text">
   <div class="v-input--selection-controls__input">
     <input aria-checked="true"
            name="name"
            role="radio"
            type="radio"
-=======
-<div role="radio"
-     aria-checked="true"
-     class="input-group input-group--active input-group--selection-controls radio accent--text"
->
-  <label>
-  </label>
-  <div class="input-group__input">
-    <i aria-hidden="true"
-       class="v-icon v-icon--selection-control material-icons"
->>>>>>> 8ac7de34
     >
     <div class="v-input--selection-controls__ripple accent--text">
     </div>
     <i aria-hidden="true"
-       class="icon material-icons accent--text"
+       class="v-icon material-icons accent--text"
     >
       radio_button_checked
     </i>
