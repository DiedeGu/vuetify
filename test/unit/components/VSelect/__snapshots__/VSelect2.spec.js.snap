--- conflicted
+++ resolved
@@ -10,7 +10,6 @@
       <div class="menu"
            style="display: inline-block;"
       >
-<<<<<<< HEAD
         <div class="menu__activator">
           <div class="v-select__slot">
             <label class="v-label v-label--active"
@@ -26,7 +25,7 @@
             <div class="v-input__append-inner">
               <div class="v-input__icon v-input__icon--clear">
                 <i aria-hidden="true"
-                   class="icon icon--link material-icons"
+                   class="v-icon v-icon--link material-icons"
                 >
                   clear
                 </i>
@@ -35,106 +34,22 @@
             <div class="v-input__append-inner">
               <div class="v-input__icon v-input__icon--append">
                 <i aria-hidden="true"
-                   class="icon material-icons"
+                   class="v-icon material-icons"
                 >
                   arrow_drop_down
                 </i>
               </div>
-=======
-    </div>
-    <div class="menu"
-         style="display: inline-block;"
-    >
-      <div class="menu__content menu__content--select"
-           style="max-height: 300px; min-width: 0px; max-width: auto; top: 18px; left: 0px; z-index: 0; display: none;"
-      >
-        <div class="v-card"
-             style="height: auto;"
-        >
-          <div class="v-list">
-            <div>
-              <a class="v-list__tile v-list__tile--link v-list__tile--active primary--text">
-                <div class="v-list__tile__action list__tile__action--select-multi">
-                  <div tabindex="0"
-                       role="checkbox"
-                       aria-checked="true"
-                       class="input-group input-group--dirty checkbox input-group--selection-controls input-group--active primary--text"
-                  >
-                    <div class="input-group__input">
-                      <i aria-hidden="true"
-                         class="v-icon v-icon--selection-control material-icons fade-transition-leave fade-transition-leave-active"
-                      >
-                        check_box_outline_blank
-                      </i>
-                      <i aria-hidden="true"
-                         class="v-icon v-icon--selection-control material-icons icon--checkbox fade-transition-enter fade-transition-enter-active"
-                         style="-webkit-transform-origin: top center 0;"
-                      >
-                        check_box
-                      </i>
-                      <div class="input-group--selection-controls__ripple">
-                      </div>
-                    </div>
-                    <div class="input-group__details">
-                    </div>
-                  </div>
-                </div>
-                <div class="v-list__tile__content">
-                  <div class="v-list__tile__title">
-                    1
-                  </div>
-                </div>
-              </a>
-            </div>
-            <div>
-              <a class="v-list__tile v-list__tile--link">
-                <div class="v-list__tile__action list__tile__action--select-multi">
-                  <div tabindex="0"
-                       role="checkbox"
-                       aria-checked="false"
-                       class="input-group checkbox input-group--selection-controls primary--text"
-                  >
-                    <div class="input-group__input">
-                      <i aria-hidden="true"
-                         class="v-icon v-icon--selection-control material-icons"
-                      >
-                        check_box_outline_blank
-                      </i>
-                      <div class="input-group--selection-controls__ripple">
-                      </div>
-                    </div>
-                    <div class="input-group__details">
-                    </div>
-                  </div>
-                </div>
-                <div class="v-list__tile__content">
-                  <div class="v-list__tile__title">
-                    2
-                  </div>
-                </div>
-              </a>
->>>>>>> 8ac7de34
             </div>
           </div>
         </div>
       </div>
     </div>
-<<<<<<< HEAD
     <div class="v-text-field__details">
       <div class="v-messages">
         <div class="v-messages__wrapper">
         </div>
       </div>
     </div>
-=======
-    <i aria-hidden="true"
-       class="v-icon material-icons input-group__append-icon input-group__icon-cb input-group__icon-clearable"
-    >
-      clear
-    </i>
-  </div>
-  <div class="input-group__details">
->>>>>>> 8ac7de34
   </div>
 </div>
 
@@ -150,7 +65,6 @@
       <div class="menu"
            style="display: inline-block;"
       >
-<<<<<<< HEAD
         <div class="menu__activator">
           <div class="v-select__slot">
             <label class="v-label v-label--active"
@@ -166,7 +80,7 @@
             <div class="v-input__append-inner">
               <div class="v-input__icon v-input__icon--clear">
                 <i aria-hidden="true"
-                   class="icon icon--link material-icons"
+                   class="v-icon v-icon--link material-icons"
                 >
                   clear
                 </i>
@@ -175,62 +89,22 @@
             <div class="v-input__append-inner">
               <div class="v-input__icon v-input__icon--append">
                 <i aria-hidden="true"
-                   class="icon material-icons"
+                   class="v-icon material-icons"
                 >
                   arrow_drop_down
                 </i>
               </div>
-=======
-    </div>
-    <div class="menu"
-         style="display: inline-block;"
-    >
-      <div class="menu__content menu__content--select"
-           style="max-height: 300px; min-width: 0px; max-width: auto; top: 18px; left: 0px; z-index: 0; display: none;"
-      >
-        <div class="v-card"
-             style="height: auto;"
-        >
-          <div class="v-list">
-            <div>
-              <a class="v-list__tile v-list__tile--link v-list__tile--active primary--text">
-                <div class="v-list__tile__content">
-                  <div class="v-list__tile__title">
-                    1
-                  </div>
-                </div>
-              </a>
-            </div>
-            <div>
-              <a class="v-list__tile v-list__tile--link">
-                <div class="v-list__tile__content">
-                  <div class="v-list__tile__title">
-                    2
-                  </div>
-                </div>
-              </a>
->>>>>>> 8ac7de34
             </div>
           </div>
         </div>
       </div>
     </div>
-<<<<<<< HEAD
     <div class="v-text-field__details">
       <div class="v-messages">
         <div class="v-messages__wrapper">
         </div>
       </div>
     </div>
-=======
-    <i aria-hidden="true"
-       class="v-icon material-icons input-group__append-icon input-group__icon-cb input-group__icon-clearable"
-    >
-      clear
-    </i>
-  </div>
-  <div class="input-group__details">
->>>>>>> 8ac7de34
   </div>
 </div>
 
